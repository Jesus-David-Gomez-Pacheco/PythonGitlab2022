# -*- coding: utf-8 -*-
#
# Copyright (C) 2013-2017 Gauvain Pocentek <gauvain@pocentek.net>
#
# This program is free software: you can redistribute it and/or modify
# it under the terms of the GNU Lesser General Public License as published by
# the Free Software Foundation, either version 3 of the License, or
# (at your option) any later version.
#
# This program is distributed in the hope that it will be useful,
# but WITHOUT ANY WARRANTY; without even the implied warranty of
# MERCHANTABILITY or FITNESS FOR A PARTICULAR PURPOSE.  See the
# GNU Lesser General Public License for more details.
#
# You should have received a copy of the GNU Lesser General Public License
# along with this program.  If not, see <http://www.gnu.org/licenses/>.

from __future__ import print_function
from __future__ import absolute_import
import base64

from gitlab.base import *  # noqa
from gitlab import cli
from gitlab.exceptions import *  # noqa
from gitlab.mixins import *  # noqa
from gitlab import utils

VISIBILITY_PRIVATE = 'private'
VISIBILITY_INTERNAL = 'internal'
VISIBILITY_PUBLIC = 'public'

ACCESS_GUEST = 10
ACCESS_REPORTER = 20
ACCESS_DEVELOPER = 30
ACCESS_MASTER = 40
ACCESS_OWNER = 50


class SidekiqManager(RESTManager):
    """Manager for the Sidekiq methods.

    This manager doesn't actually manage objects but provides helper fonction
    for the sidekiq metrics API.
    """

    @cli.register_custom_action('SidekiqManager')
    @exc.on_http_error(exc.GitlabGetError)
    def queue_metrics(self, **kwargs):
        """Return the registred queues information.

        Args:
            **kwargs: Extra options to send to the server (e.g. sudo)

        Raises:
            GitlabAuthenticationError: If authentication is not correct
            GitlabGetError: If the information couldn't be retrieved

        Returns:
            dict: Information about the Sidekiq queues
        """
        return self.gitlab.http_get('/sidekiq/queue_metrics', **kwargs)

    @cli.register_custom_action('SidekiqManager')
    @exc.on_http_error(exc.GitlabGetError)
    def process_metrics(self, **kwargs):
        """Return the registred sidekiq workers.

        Args:
            **kwargs: Extra options to send to the server (e.g. sudo)

        Raises:
            GitlabAuthenticationError: If authentication is not correct
            GitlabGetError: If the information couldn't be retrieved

        Returns:
            dict: Information about the register Sidekiq worker
        """
        return self.gitlab.http_get('/sidekiq/process_metrics', **kwargs)

    @cli.register_custom_action('SidekiqManager')
    @exc.on_http_error(exc.GitlabGetError)
    def job_stats(self, **kwargs):
        """Return statistics about the jobs performed.

        Args:
            **kwargs: Extra options to send to the server (e.g. sudo)

        Raises:
            GitlabAuthenticationError: If authentication is not correct
            GitlabGetError: If the information couldn't be retrieved

        Returns:
            dict: Statistics about the Sidekiq jobs performed
        """
        return self.gitlab.http_get('/sidekiq/job_stats', **kwargs)

    @cli.register_custom_action('SidekiqManager')
    @exc.on_http_error(exc.GitlabGetError)
    def compound_metrics(self, **kwargs):
        """Return all available metrics and statistics.

        Args:
            **kwargs: Extra options to send to the server (e.g. sudo)

        Raises:
            GitlabAuthenticationError: If authentication is not correct
            GitlabGetError: If the information couldn't be retrieved

        Returns:
            dict: All available Sidekiq metrics and statistics
        """
        return self.gitlab.http_get('/sidekiq/compound_metrics', **kwargs)


class Event(RESTObject):
    _id_attr = None
    _short_print_attr = 'target_title'


class EventManager(ListMixin, RESTManager):
    _path = '/events'
    _obj_cls = Event
    _list_filters = ('action', 'target_type', 'before', 'after', 'sort')


class UserActivities(RESTObject):
    _id_attr = 'username'


class UserActivitiesManager(ListMixin, RESTManager):
    _path = '/user/activities'
    _obj_cls = UserActivities


class UserCustomAttribute(ObjectDeleteMixin, RESTObject):
    _id_attr = 'key'


class UserCustomAttributeManager(RetrieveMixin, SetMixin, DeleteMixin,
                                 RESTManager):
    _path = '/users/%(user_id)s/custom_attributes'
    _obj_cls = UserCustomAttribute
    _from_parent_attrs = {'user_id': 'id'}


class UserEmail(ObjectDeleteMixin, RESTObject):
    _short_print_attr = 'email'


class UserEmailManager(RetrieveMixin, CreateMixin, DeleteMixin, RESTManager):
    _path = '/users/%(user_id)s/emails'
    _obj_cls = UserEmail
    _from_parent_attrs = {'user_id': 'id'}
    _create_attrs = (('email', ), tuple())


class UserEvent(Event):
    pass


class UserEventManager(EventManager):
    _path = '/users/%(user_id)s/events'
    _obj_cls = UserEvent
    _from_parent_attrs = {'user_id': 'id'}


class UserGPGKey(ObjectDeleteMixin, RESTObject):
    pass


class UserGPGKeyManager(RetrieveMixin, CreateMixin, DeleteMixin, RESTManager):
    _path = '/users/%(user_id)s/gpg_keys'
    _obj_cls = UserGPGKey
    _from_parent_attrs = {'user_id': 'id'}
    _create_attrs = (('key',), tuple())


class UserKey(ObjectDeleteMixin, RESTObject):
    pass


class UserKeyManager(GetFromListMixin, CreateMixin, DeleteMixin, RESTManager):
    _path = '/users/%(user_id)s/keys'
    _obj_cls = UserKey
    _from_parent_attrs = {'user_id': 'id'}
    _create_attrs = (('title', 'key'), tuple())


class UserImpersonationToken(ObjectDeleteMixin, RESTObject):
    pass


class UserImpersonationTokenManager(NoUpdateMixin, RESTManager):
    _path = '/users/%(user_id)s/impersonation_tokens'
    _obj_cls = UserImpersonationToken
    _from_parent_attrs = {'user_id': 'id'}
    _create_attrs = (('name', 'scopes'), ('expires_at',))
    _list_filters = ('state',)


class UserProject(RESTObject):
    pass


class UserProjectManager(ListMixin, CreateMixin, RESTManager):
    _path = '/projects/user/%(user_id)s'
    _obj_cls = UserProject
    _from_parent_attrs = {'user_id': 'id'}
    _create_attrs = (
        ('name', ),
        ('default_branch', 'issues_enabled', 'wall_enabled',
         'merge_requests_enabled', 'wiki_enabled', 'snippets_enabled',
         'public', 'visibility', 'description', 'builds_enabled',
         'public_builds', 'import_url', 'only_allow_merge_if_build_succeeds')
    )
    _list_filters = ('archived', 'visibility', 'order_by', 'sort', 'search',
                     'simple', 'owned', 'membership', 'starred', 'statistics',
                     'with_issues_enabled', 'with_merge_requests_enabled')

    def list(self, **kwargs):
        """Retrieve a list of objects.

        Args:
            all (bool): If True, return all the items, without pagination
            per_page (int): Number of items to retrieve per request
            page (int): ID of the page to return (starts with page 1)
            as_list (bool): If set to False and no pagination option is
                defined, return a generator instead of a list
            **kwargs: Extra options to send to the Gitlab server (e.g. sudo)

        Returns:
            list: The list of objects, or a generator if `as_list` is False

        Raises:
            GitlabAuthenticationError: If authentication is not correct
            GitlabListError: If the server cannot perform the request
        """

        path = '/users/%s/projects' % self._parent.id
        return ListMixin.list(self, path=path, **kwargs)


class User(SaveMixin, ObjectDeleteMixin, RESTObject):
    _short_print_attr = 'username'
    _managers = (
        ('customattributes', 'UserCustomAttributeManager'),
        ('emails', 'UserEmailManager'),
        ('events', 'UserEventManager'),
        ('gpgkeys', 'UserGPGKeyManager'),
        ('impersonationtokens', 'UserImpersonationTokenManager'),
        ('keys', 'UserKeyManager'),
        ('projects', 'UserProjectManager'),
    )

    @cli.register_custom_action('User')
    @exc.on_http_error(exc.GitlabBlockError)
    def block(self, **kwargs):
        """Block the user.

        Args:
            **kwargs: Extra options to send to the server (e.g. sudo)

        Raises:
            GitlabAuthenticationError: If authentication is not correct
            GitlabBlockError: If the user could not be blocked

        Returns:
            bool: Whether the user status has been changed
        """
        path = '/users/%s/block' % self.id
        server_data = self.manager.gitlab.http_post(path, **kwargs)
        if server_data is True:
            self._attrs['state'] = 'blocked'
        return server_data

    @cli.register_custom_action('User')
    @exc.on_http_error(exc.GitlabUnblockError)
    def unblock(self, **kwargs):
        """Unblock the user.

        Args:
            **kwargs: Extra options to send to the server (e.g. sudo)

        Raises:
            GitlabAuthenticationError: If authentication is not correct
            GitlabUnblockError: If the user could not be unblocked

        Returns:
            bool: Whether the user status has been changed
        """
        path = '/users/%s/unblock' % self.id
        server_data = self.manager.gitlab.http_post(path, **kwargs)
        if server_data is True:
            self._attrs['state'] = 'active'
        return server_data


class UserManager(CRUDMixin, RESTManager):
    _path = '/users'
    _obj_cls = User

    _list_filters = ('active', 'blocked', 'username', 'extern_uid', 'provider',
                     'external', 'search', 'custom_attributes')
    _create_attrs = (
        tuple(),
        ('email', 'username', 'name', 'password', 'reset_password', 'skype',
         'linkedin', 'twitter', 'projects_limit', 'extern_uid', 'provider',
         'bio', 'admin', 'can_create_group', 'website_url',
         'skip_confirmation', 'external', 'organization', 'location')
    )
    _update_attrs = (
        ('email', 'username', 'name'),
        ('password', 'skype', 'linkedin', 'twitter', 'projects_limit',
         'extern_uid', 'provider', 'bio', 'admin', 'can_create_group',
         'website_url', 'skip_confirmation', 'external', 'organization',
         'location')
    )

    def _sanitize_data(self, data, action):
        new_data = data.copy()
        if 'confirm' in data:
            new_data['confirm'] = str(new_data['confirm']).lower()
        return new_data


class CurrentUserEmail(ObjectDeleteMixin, RESTObject):
    _short_print_attr = 'email'


class CurrentUserEmailManager(RetrieveMixin, CreateMixin, DeleteMixin,
                              RESTManager):
    _path = '/user/emails'
    _obj_cls = CurrentUserEmail
    _create_attrs = (('email', ), tuple())


class CurrentUserGPGKey(ObjectDeleteMixin, RESTObject):
    pass


class CurrentUserGPGKeyManager(RetrieveMixin, CreateMixin, DeleteMixin,
                               RESTManager):
    _path = '/user/gpg_keys'
    _obj_cls = CurrentUserGPGKey
    _create_attrs = (('key',), tuple())


class CurrentUserKey(ObjectDeleteMixin, RESTObject):
    _short_print_attr = 'title'


class CurrentUserKeyManager(RetrieveMixin, CreateMixin, DeleteMixin,
                            RESTManager):
    _path = '/user/keys'
    _obj_cls = CurrentUserKey
    _create_attrs = (('title', 'key'), tuple())


class CurrentUser(RESTObject):
    _id_attr = None
    _short_print_attr = 'username'
    _managers = (
        ('emails', 'CurrentUserEmailManager'),
        ('gpgkeys', 'CurrentUserGPGKeyManager'),
        ('keys', 'CurrentUserKeyManager'),
    )


class CurrentUserManager(GetWithoutIdMixin, RESTManager):
    _path = '/user'
    _obj_cls = CurrentUser


class ApplicationSettings(SaveMixin, RESTObject):
    _id_attr = None


class ApplicationSettingsManager(GetWithoutIdMixin, UpdateMixin, RESTManager):
    _path = '/application/settings'
    _obj_cls = ApplicationSettings
    _update_attrs = (
        tuple(),
        ('after_sign_out_path', 'container_registry_token_expire_delay',
         'default_branch_protection', 'default_project_visibility',
         'default_projects_limit', 'default_snippet_visibility',
         'domain_blacklist', 'domain_blacklist_enabled', 'domain_whitelist',
         'enabled_git_access_protocol', 'gravatar_enabled', 'home_page_url',
         'max_attachment_size', 'repository_storage',
         'restricted_signup_domains', 'restricted_visibility_levels',
         'session_expire_delay', 'sign_in_text', 'signin_enabled',
         'signup_enabled', 'twitter_sharing_enabled',
         'user_oauth_applications')
    )

    def _sanitize_data(self, data, action):
        new_data = data.copy()
        if 'domain_whitelist' in data and data['domain_whitelist'] is None:
            new_data.pop('domain_whitelist')
        return new_data


class BroadcastMessage(SaveMixin, ObjectDeleteMixin, RESTObject):
    pass


class BroadcastMessageManager(CRUDMixin, RESTManager):
    _path = '/broadcast_messages'
    _obj_cls = BroadcastMessage

    _create_attrs = (('message', ), ('starts_at', 'ends_at', 'color', 'font'))
    _update_attrs = (tuple(), ('message', 'starts_at', 'ends_at', 'color',
                               'font'))


class DeployKey(RESTObject):
    pass


class DeployKeyManager(GetFromListMixin, RESTManager):
    _path = '/deploy_keys'
    _obj_cls = DeployKey


class NotificationSettings(SaveMixin, RESTObject):
    _id_attr = None


class NotificationSettingsManager(GetWithoutIdMixin, UpdateMixin, RESTManager):
    _path = '/notification_settings'
    _obj_cls = NotificationSettings

    _update_attrs = (
        tuple(),
        ('level', 'notification_email', 'new_note', 'new_issue',
         'reopen_issue', 'close_issue', 'reassign_issue', 'new_merge_request',
         'reopen_merge_request', 'close_merge_request',
         'reassign_merge_request', 'merge_merge_request')
    )


class Dockerfile(RESTObject):
    _id_attr = 'name'


class DockerfileManager(RetrieveMixin, RESTManager):
    _path = '/templates/dockerfiles'
    _obj_cls = Dockerfile


class Feature(RESTObject):
    _id_attr = 'name'


class FeatureManager(ListMixin, RESTManager):
    _path = '/features/'
    _obj_cls = Feature

    @exc.on_http_error(exc.GitlabSetError)
    def set(self, name, value, feature_group=None, user=None, **kwargs):
        """Create or update the object.

        Args:
            name (str): The value to set for the object
            value (bool/int): The value to set for the object
            feature_group (str): A feature group name
            user (str): A GitLab username
            **kwargs: Extra options to send to the server (e.g. sudo)

        Raises:
            GitlabAuthenticationError: If authentication is not correct
            GitlabSetError: If an error occured

        Returns:
            obj: The created/updated attribute
        """
        path = '%s/%s' % (self.path, name.replace('/', '%2F'))
        data = {'value': value, 'feature_group': feature_group, 'user': user}
        server_data = self.gitlab.http_post(path, post_data=data, **kwargs)
        return self._obj_cls(self, server_data)


class Gitignore(RESTObject):
    _id_attr = 'name'


class GitignoreManager(RetrieveMixin, RESTManager):
    _path = '/templates/gitignores'
    _obj_cls = Gitignore


class Gitlabciyml(RESTObject):
    _id_attr = 'name'


class GitlabciymlManager(RetrieveMixin, RESTManager):
    _path = '/templates/gitlab_ci_ymls'
    _obj_cls = Gitlabciyml


class GroupAccessRequest(AccessRequestMixin, ObjectDeleteMixin, RESTObject):
    pass


class GroupAccessRequestManager(GetFromListMixin, CreateMixin, DeleteMixin,
                                RESTManager):
    _path = '/groups/%(group_id)s/access_requests'
    _obj_cls = GroupAccessRequest
    _from_parent_attrs = {'group_id': 'id'}


class GroupCustomAttribute(ObjectDeleteMixin, RESTObject):
    _id_attr = 'key'


class GroupCustomAttributeManager(RetrieveMixin, SetMixin, DeleteMixin,
                                  RESTManager):
    _path = '/groups/%(group_id)s/custom_attributes'
    _obj_cls = GroupCustomAttribute
    _from_parent_attrs = {'group_id': 'id'}


class GroupIssue(RESTObject):
    pass


class GroupIssueManager(GetFromListMixin, RESTManager):
    _path = '/groups/%(group_id)s/issues'
    _obj_cls = GroupIssue
    _from_parent_attrs = {'group_id': 'id'}
    _list_filters = ('state', 'labels', 'milestone', 'order_by', 'sort')


class GroupMember(SaveMixin, ObjectDeleteMixin, RESTObject):
    _short_print_attr = 'username'


class GroupMemberManager(GetFromListMixin, CreateMixin, UpdateMixin,
                         DeleteMixin, RESTManager):
    _path = '/groups/%(group_id)s/members'
    _obj_cls = GroupMember
    _from_parent_attrs = {'group_id': 'id'}
    _create_attrs = (('access_level', 'user_id'), ('expires_at', ))
    _update_attrs = (('access_level', ), ('expires_at', ))


class GroupMergeRequest(RESTObject):
    pass


class GroupMergeRequestManager(RESTManager):
    pass


class GroupMilestone(SaveMixin, ObjectDeleteMixin, RESTObject):
    _short_print_attr = 'title'

    @cli.register_custom_action('GroupMilestone')
    @exc.on_http_error(exc.GitlabListError)
    def issues(self, **kwargs):
        """List issues related to this milestone.

        Args:
            all (bool): If True, return all the items, without pagination
            per_page (int): Number of items to retrieve per request
            page (int): ID of the page to return (starts with page 1)
            as_list (bool): If set to False and no pagination option is
                defined, return a generator instead of a list
            **kwargs: Extra options to send to the server (e.g. sudo)

        Raises:
            GitlabAuthenticationError: If authentication is not correct
            GitlabListError: If the list could not be retrieved

        Returns:
            RESTObjectList: The list of issues
        """

        path = '%s/%s/issues' % (self.manager.path, self.get_id())
        data_list = self.manager.gitlab.http_list(path, as_list=False,
                                                  **kwargs)
        manager = GroupIssueManager(self.manager.gitlab,
                                    parent=self.manager._parent)
        # FIXME(gpocentek): the computed manager path is not correct
        return RESTObjectList(manager, GroupIssue, data_list)

    @cli.register_custom_action('GroupMilestone')
    @exc.on_http_error(exc.GitlabListError)
    def merge_requests(self, **kwargs):
        """List the merge requests related to this milestone.

        Args:
            all (bool): If True, return all the items, without pagination
            per_page (int): Number of items to retrieve per request
            page (int): ID of the page to return (starts with page 1)
            as_list (bool): If set to False and no pagination option is
                defined, return a generator instead of a list
            **kwargs: Extra options to send to the server (e.g. sudo)

        Raises:
            GitlabAuthenticationError: If authentication is not correct
            GitlabListError: If the list could not be retrieved

        Returns:
            RESTObjectList: The list of merge requests
        """
        path = '%s/%s/merge_requests' % (self.manager.path, self.get_id())
        data_list = self.manager.gitlab.http_list(path, as_list=False,
                                                  **kwargs)
        manager = GroupIssueManager(self.manager.gitlab,
                                    parent=self.manager._parent)
        # FIXME(gpocentek): the computed manager path is not correct
        return RESTObjectList(manager, GroupMergeRequest, data_list)


class GroupMilestoneManager(CRUDMixin, RESTManager):
    _path = '/groups/%(group_id)s/milestones'
    _obj_cls = GroupMilestone
    _from_parent_attrs = {'group_id': 'id'}
    _create_attrs = (('title', ), ('description', 'due_date', 'start_date'))
    _update_attrs = (tuple(), ('title', 'description', 'due_date',
                               'start_date', 'state_event'))
    _list_filters = ('iids', 'state', 'search')


class GroupNotificationSettings(NotificationSettings):
    pass


class GroupNotificationSettingsManager(NotificationSettingsManager):
    _path = '/groups/%(group_id)s/notification_settings'
    _obj_cls = GroupNotificationSettings
    _from_parent_attrs = {'group_id': 'id'}


class GroupProject(RESTObject):
    pass


class GroupProjectManager(GetFromListMixin, RESTManager):
    _path = '/groups/%(group_id)s/projects'
    _obj_cls = GroupProject
    _from_parent_attrs = {'group_id': 'id'}
    _list_filters = ('archived', 'visibility', 'order_by', 'sort', 'search',
                     'ci_enabled_first')


class GroupSubgroup(RESTObject):
    pass


class GroupSubgroupManager(GetFromListMixin, RESTManager):
    _path = '/groups/%(group_id)s/subgroups'
    _obj_cls = GroupSubgroup
    _from_parent_attrs = {'group_id': 'id'}
    _list_filters = ('skip_groups', 'all_available', 'search', 'order_by',
                     'sort', 'statistics', 'owned')


class GroupVariable(SaveMixin, ObjectDeleteMixin, RESTObject):
    _id_attr = 'key'


class GroupVariableManager(CRUDMixin, RESTManager):
    _path = '/groups/%(group_id)s/variables'
    _obj_cls = GroupVariable
    _from_parent_attrs = {'group_id': 'id'}
    _create_attrs = (('key', 'value'), ('protected',))
    _update_attrs = (('key', 'value'), ('protected',))


class Group(SaveMixin, ObjectDeleteMixin, RESTObject):
    _short_print_attr = 'name'
    _managers = (
        ('accessrequests', 'GroupAccessRequestManager'),
        ('customattributes', 'GroupCustomAttributeManager'),
        ('issues', 'GroupIssueManager'),
        ('members', 'GroupMemberManager'),
        ('milestones', 'GroupMilestoneManager'),
        ('notificationsettings', 'GroupNotificationSettingsManager'),
        ('projects', 'GroupProjectManager'),
        ('subgroups', 'GroupSubgroupManager'),
        ('variables', 'GroupVariableManager'),
    )

    @cli.register_custom_action('Group', ('to_project_id', ))
    @exc.on_http_error(exc.GitlabTransferProjectError)
    def transfer_project(self, to_project_id, **kwargs):
        """Transfer a project to this group.

        Args:
            to_project_id (int): ID of the project to transfer
            **kwargs: Extra options to send to the server (e.g. sudo)

        Raises:
            GitlabAuthenticationError: If authentication is not correct
            GitlabTransferProjectError: If the project could not be transfered
        """
        path = '/groups/%d/projects/%d' % (self.id, to_project_id)
        self.manager.gitlab.http_post(path, **kwargs)


class GroupManager(CRUDMixin, RESTManager):
    _path = '/groups'
    _obj_cls = Group
    _list_filters = ('skip_groups', 'all_available', 'search', 'order_by',
                     'sort', 'statistics', 'owned', 'custom_attributes')
    _create_attrs = (
        ('name', 'path'),
        ('description', 'visibility', 'parent_id', 'lfs_enabled',
         'request_access_enabled')
    )
    _update_attrs = (
        tuple(),
        ('name', 'path', 'description', 'visibility', 'lfs_enabled',
         'request_access_enabled')
    )


class Hook(ObjectDeleteMixin, RESTObject):
    _url = '/hooks'
    _short_print_attr = 'url'


class HookManager(NoUpdateMixin, RESTManager):
    _path = '/hooks'
    _obj_cls = Hook
    _create_attrs = (('url', ), tuple())


class Issue(RESTObject):
    _url = '/issues'
    _short_print_attr = 'title'


class IssueManager(GetFromListMixin, RESTManager):
    _path = '/issues'
    _obj_cls = Issue
    _list_filters = ('state', 'labels', 'order_by', 'sort')


class License(RESTObject):
    _id_attr = 'key'


class LicenseManager(RetrieveMixin, RESTManager):
    _path = '/templates/licenses'
    _obj_cls = License
    _list_filters = ('popular', )
    _optional_get_attrs = ('project', 'fullname')


class Snippet(SaveMixin, ObjectDeleteMixin, RESTObject):
    _short_print_attr = 'title'

    @cli.register_custom_action('Snippet')
    @exc.on_http_error(exc.GitlabGetError)
    def content(self, streamed=False, action=None, chunk_size=1024, **kwargs):
        """Return the content of a snippet.

        Args:
            streamed (bool): If True the data will be processed by chunks of
                `chunk_size` and each chunk is passed to `action` for
                treatment.
            action (callable): Callable responsible of dealing with chunk of
                data
            chunk_size (int): Size of each chunk
            **kwargs: Extra options to send to the server (e.g. sudo)

        Raises:
            GitlabAuthenticationError: If authentication is not correct
            GitlabGetError: If the content could not be retrieved

        Returns:
            str: The snippet content
        """
        path = '/snippets/%s/raw' % self.get_id()
        result = self.manager.gitlab.http_get(path, streamed=streamed,
                                              **kwargs)
        return utils.response_content(result, streamed, action, chunk_size)


class SnippetManager(CRUDMixin, RESTManager):
    _path = '/snippets'
    _obj_cls = Snippet
    _create_attrs = (('title', 'file_name', 'content'),
                     ('lifetime', 'visibility'))
    _update_attrs = (tuple(),
                     ('title', 'file_name', 'content', 'visibility'))

    @cli.register_custom_action('SnippetManager')
    def public(self, **kwargs):
        """List all the public snippets.

        Args:
            all (bool): If True the returned object will be a list
            **kwargs: Extra options to send to the server (e.g. sudo)

        Raises:
            GitlabListError: If the list could not be retrieved

        Returns:
            RESTObjectList: A generator for the snippets list
        """
        return self.list(path='/snippets/public', **kwargs)


class Namespace(RESTObject):
    pass


class NamespaceManager(GetFromListMixin, RESTManager):
    _path = '/namespaces'
    _obj_cls = Namespace
    _list_filters = ('search', )


class PagesDomain(RESTObject):
    _id_attr = 'domain'


class PagesDomainManager(ListMixin, RESTManager):
    _path = '/pages/domains'
    _obj_cls = PagesDomain


class ProjectBoardList(SaveMixin, ObjectDeleteMixin, RESTObject):
    pass


class ProjectBoardListManager(CRUDMixin, RESTManager):
    _path = '/projects/%(project_id)s/boards/%(board_id)s/lists'
    _obj_cls = ProjectBoardList
    _from_parent_attrs = {'project_id': 'project_id',
                          'board_id': 'id'}
    _create_attrs = (('label_id', ), tuple())
    _update_attrs = (('position', ), tuple())


class ProjectBoard(RESTObject):
    _managers = (('lists', 'ProjectBoardListManager'), )


class ProjectBoardManager(GetFromListMixin, RESTManager):
    _path = '/projects/%(project_id)s/boards'
    _obj_cls = ProjectBoard
    _from_parent_attrs = {'project_id': 'id'}


class ProjectBranch(ObjectDeleteMixin, RESTObject):
    _id_attr = 'name'

    @cli.register_custom_action('ProjectBranch', tuple(),
                                ('developers_can_push',
                                 'developers_can_merge'))
    @exc.on_http_error(exc.GitlabProtectError)
    def protect(self, developers_can_push=False, developers_can_merge=False,
                **kwargs):
        """Protect the branch.

        Args:
            developers_can_push (bool): Set to True if developers are allowed
                                        to push to the branch
            developers_can_merge (bool): Set to True if developers are allowed
                                         to merge to the branch
            **kwargs: Extra options to send to the server (e.g. sudo)

        Raises:
            GitlabAuthenticationError: If authentication is not correct
            GitlabProtectError: If the branch could not be protected
        """
        path = '%s/%s/protect' % (self.manager.path, self.get_id())
        post_data = {'developers_can_push': developers_can_push,
                     'developers_can_merge': developers_can_merge}
        self.manager.gitlab.http_put(path, post_data=post_data, **kwargs)
        self._attrs['protected'] = True

    @cli.register_custom_action('ProjectBranch')
    @exc.on_http_error(exc.GitlabProtectError)
    def unprotect(self, **kwargs):
        """Unprotect the branch.

        Args:
            **kwargs: Extra options to send to the server (e.g. sudo)

        Raises:
            GitlabAuthenticationError: If authentication is not correct
            GitlabProtectError: If the branch could not be unprotected
        """
        path = '%s/%s/unprotect' % (self.manager.path, self.get_id())
        self.manager.gitlab.http_put(path, **kwargs)
        self._attrs['protected'] = False


class ProjectBranchManager(NoUpdateMixin, RESTManager):
    _path = '/projects/%(project_id)s/repository/branches'
    _obj_cls = ProjectBranch
    _from_parent_attrs = {'project_id': 'id'}
    _create_attrs = (('branch', 'ref'), tuple())


class ProjectCustomAttribute(ObjectDeleteMixin, RESTObject):
    _id_attr = 'key'


class ProjectCustomAttributeManager(RetrieveMixin, SetMixin, DeleteMixin,
                                    RESTManager):
    _path = '/projects/%(project_id)s/custom_attributes'
    _obj_cls = ProjectCustomAttribute
    _from_parent_attrs = {'project_id': 'id'}


class ProjectJob(RESTObject):
    @cli.register_custom_action('ProjectJob')
    @exc.on_http_error(exc.GitlabJobCancelError)
    def cancel(self, **kwargs):
        """Cancel the job.

        Args:
            **kwargs: Extra options to send to the server (e.g. sudo)

        Raises:
            GitlabAuthenticationError: If authentication is not correct
            GitlabJobCancelError: If the job could not be canceled
        """
        path = '%s/%s/cancel' % (self.manager.path, self.get_id())
        self.manager.gitlab.http_post(path)

    @cli.register_custom_action('ProjectJob')
    @exc.on_http_error(exc.GitlabJobRetryError)
    def retry(self, **kwargs):
        """Retry the job.

        Args:
            **kwargs: Extra options to send to the server (e.g. sudo)

        Raises:
            GitlabAuthenticationError: If authentication is not correct
            GitlabJobRetryError: If the job could not be retried
        """
        path = '%s/%s/retry' % (self.manager.path, self.get_id())
        self.manager.gitlab.http_post(path)

    @cli.register_custom_action('ProjectJob')
    @exc.on_http_error(exc.GitlabJobPlayError)
    def play(self, **kwargs):
        """Trigger a job explicitly.

        Args:
            **kwargs: Extra options to send to the server (e.g. sudo)

        Raises:
            GitlabAuthenticationError: If authentication is not correct
            GitlabJobPlayError: If the job could not be triggered
        """
        path = '%s/%s/play' % (self.manager.path, self.get_id())
        self.manager.gitlab.http_post(path)

    @cli.register_custom_action('ProjectJob')
    @exc.on_http_error(exc.GitlabJobEraseError)
    def erase(self, **kwargs):
        """Erase the job (remove job artifacts and trace).

        Args:
            **kwargs: Extra options to send to the server (e.g. sudo)

        Raises:
            GitlabAuthenticationError: If authentication is not correct
            GitlabJobEraseError: If the job could not be erased
        """
        path = '%s/%s/erase' % (self.manager.path, self.get_id())
        self.manager.gitlab.http_post(path)

    @cli.register_custom_action('ProjectJob')
    @exc.on_http_error(exc.GitlabCreateError)
    def keep_artifacts(self, **kwargs):
        """Prevent artifacts from being deleted when expiration is set.

        Args:
            **kwargs: Extra options to send to the server (e.g. sudo)

        Raises:
            GitlabAuthenticationError: If authentication is not correct
            GitlabCreateError: If the request could not be performed
        """
        path = '%s/%s/artifacts/keep' % (self.manager.path, self.get_id())
        self.manager.gitlab.http_post(path)

    @cli.register_custom_action('ProjectJob')
    @exc.on_http_error(exc.GitlabGetError)
    def artifacts(self, streamed=False, action=None, chunk_size=1024,
                  **kwargs):
        """Get the job artifacts.

        Args:
            streamed (bool): If True the data will be processed by chunks of
                `chunk_size` and each chunk is passed to `action` for
                treatment
            action (callable): Callable responsible of dealing with chunk of
                data
            chunk_size (int): Size of each chunk
            **kwargs: Extra options to send to the server (e.g. sudo)

        Raises:
            GitlabAuthenticationError: If authentication is not correct
            GitlabGetError: If the artifacts could not be retrieved

        Returns:
            str: The artifacts if `streamed` is False, None otherwise.
        """
        path = '%s/%s/artifacts' % (self.manager.path, self.get_id())
        result = self.manager.gitlab.http_get(path, streamed=streamed,
                                              **kwargs)
        return utils.response_content(result, streamed, action, chunk_size)

    @cli.register_custom_action('ProjectJob')
    @exc.on_http_error(exc.GitlabGetError)
    def trace(self, streamed=False, action=None, chunk_size=1024, **kwargs):
        """Get the job trace.

        Args:
            streamed (bool): If True the data will be processed by chunks of
                `chunk_size` and each chunk is passed to `action` for
                treatment
            action (callable): Callable responsible of dealing with chunk of
                data
            chunk_size (int): Size of each chunk
            **kwargs: Extra options to send to the server (e.g. sudo)

        Raises:
            GitlabAuthenticationError: If authentication is not correct
            GitlabGetError: If the artifacts could not be retrieved

        Returns:
            str: The trace
        """
        path = '%s/%s/trace' % (self.manager.path, self.get_id())
        result = self.manager.gitlab.http_get(path, streamed=streamed,
                                              **kwargs)
        return utils.response_content(result, streamed, action, chunk_size)


class ProjectJobManager(RetrieveMixin, RESTManager):
    _path = '/projects/%(project_id)s/jobs'
    _obj_cls = ProjectJob
    _from_parent_attrs = {'project_id': 'id'}


class ProjectCommitStatus(RESTObject):
    pass


class ProjectCommitStatusManager(GetFromListMixin, CreateMixin, RESTManager):
    _path = ('/projects/%(project_id)s/repository/commits/%(commit_id)s'
             '/statuses')
    _obj_cls = ProjectCommitStatus
    _from_parent_attrs = {'project_id': 'project_id', 'commit_id': 'id'}
    _create_attrs = (('state', ),
                     ('description', 'name', 'context', 'ref', 'target_url',
                      'coverage'))

    def create(self, data, **kwargs):
        """Create a new object.

        Args:
            data (dict): Parameters to send to the server to create the
                         resource
            **kwargs: Extra data to send to the Gitlab server (e.g. sudo or
                      'ref_name', 'stage', 'name', 'all'.

        Raises:
            GitlabAuthenticationError: If authentication is not correct
            GitlabCreateError: If the server cannot perform the request

        Returns:
            RESTObject: A new instance of the manage object class build with
                        the data sent by the server
        """
        path = '/projects/%(project_id)s/statuses/%(commit_id)s'
        computed_path = self._compute_path(path)
        return CreateMixin.create(self, data, path=computed_path, **kwargs)


class ProjectCommitComment(RESTObject):
    _id_attr = None


class ProjectCommitCommentManager(ListMixin, CreateMixin, RESTManager):
    _path = ('/projects/%(project_id)s/repository/commits/%(commit_id)s'
             '/comments')
    _obj_cls = ProjectCommitComment
    _from_parent_attrs = {'project_id': 'project_id', 'commit_id': 'id'}
    _create_attrs = (('note', ), ('path', 'line', 'line_type'))


class ProjectCommit(RESTObject):
    _short_print_attr = 'title'
    _managers = (
        ('comments', 'ProjectCommitCommentManager'),
        ('statuses', 'ProjectCommitStatusManager'),
    )

    @cli.register_custom_action('ProjectCommit')
    @exc.on_http_error(exc.GitlabGetError)
    def diff(self, **kwargs):
        """Generate the commit diff.

        Args:
            **kwargs: Extra options to send to the server (e.g. sudo)

        Raises:
            GitlabAuthenticationError: If authentication is not correct
            GitlabGetError: If the diff could not be retrieved

        Returns:
            list: The changes done in this commit
        """
        path = '%s/%s/diff' % (self.manager.path, self.get_id())
        return self.manager.gitlab.http_get(path, **kwargs)

    @cli.register_custom_action('ProjectCommit', ('branch',))
    @exc.on_http_error(exc.GitlabCherryPickError)
    def cherry_pick(self, branch, **kwargs):
        """Cherry-pick a commit into a branch.

        Args:
            branch (str): Name of target branch
            **kwargs: Extra options to send to the server (e.g. sudo)

        Raises:
            GitlabAuthenticationError: If authentication is not correct
            GitlabCherryPickError: If the cherry-pick could not be performed
        """
        path = '%s/%s/cherry_pick' % (self.manager.path, self.get_id())
        post_data = {'branch': branch}
        self.manager.gitlab.http_post(path, post_data=post_data, **kwargs)


class ProjectCommitManager(RetrieveMixin, CreateMixin, RESTManager):
    _path = '/projects/%(project_id)s/repository/commits'
    _obj_cls = ProjectCommit
    _from_parent_attrs = {'project_id': 'id'}
    _create_attrs = (('branch', 'commit_message', 'actions'),
                     ('author_email', 'author_name'))


class ProjectEnvironment(SaveMixin, ObjectDeleteMixin, RESTObject):
    pass


class ProjectEnvironmentManager(GetFromListMixin, CreateMixin, UpdateMixin,
                                DeleteMixin, RESTManager):
    _path = '/projects/%(project_id)s/environments'
    _obj_cls = ProjectEnvironment
    _from_parent_attrs = {'project_id': 'id'}
    _create_attrs = (('name', ), ('external_url', ))
    _update_attrs = (tuple(), ('name', 'external_url'))


class ProjectKey(ObjectDeleteMixin, RESTObject):
    pass


class ProjectKeyManager(NoUpdateMixin, RESTManager):
    _path = '/projects/%(project_id)s/deploy_keys'
    _obj_cls = ProjectKey
    _from_parent_attrs = {'project_id': 'id'}
    _create_attrs = (('title', 'key'), tuple())

    @cli.register_custom_action('ProjectKeyManager', ('key_id',))
    @exc.on_http_error(exc.GitlabProjectDeployKeyError)
    def enable(self, key_id, **kwargs):
        """Enable a deploy key for a project.

        Args:
            key_id (int): The ID of the key to enable
            **kwargs: Extra options to send to the server (e.g. sudo)

        Raises:
            GitlabAuthenticationError: If authentication is not correct
            GitlabProjectDeployKeyError: If the key could not be enabled
        """
        path = '%s/%s/enable' % (self.path, key_id)
        self.gitlab.http_post(path, **kwargs)


class ProjectEvent(Event):
    pass


class ProjectEventManager(EventManager):
    _path = '/projects/%(project_id)s/events'
    _obj_cls = ProjectEvent
    _from_parent_attrs = {'project_id': 'id'}


class ProjectFork(RESTObject):
    pass


class ProjectForkManager(CreateMixin, RESTManager):
    _path = '/projects/%(project_id)s/fork'
    _obj_cls = ProjectFork
    _from_parent_attrs = {'project_id': 'id'}
    _create_attrs = (tuple(), ('namespace', ))


class ProjectHook(SaveMixin, ObjectDeleteMixin, RESTObject):
    _short_print_attr = 'url'


class ProjectHookManager(CRUDMixin, RESTManager):
    _path = '/projects/%(project_id)s/hooks'
    _obj_cls = ProjectHook
    _from_parent_attrs = {'project_id': 'id'}
    _create_attrs = (
        ('url', ),
        ('push_events', 'issues_events', 'note_events',
         'merge_requests_events', 'tag_push_events', 'build_events',
         'enable_ssl_verification', 'token', 'pipeline_events')
    )
    _update_attrs = (
        ('url', ),
        ('push_events', 'issues_events', 'note_events',
         'merge_requests_events', 'tag_push_events', 'build_events',
         'enable_ssl_verification', 'token', 'pipeline_events')
    )


class ProjectIssueAwardEmoji(ObjectDeleteMixin, RESTObject):
    pass


class ProjectIssueAwardEmojiManager(NoUpdateMixin, RESTManager):
    _path = '/projects/%(project_id)s/issues/%(issue_iid)s/award_emoji'
    _obj_cls = ProjectIssueAwardEmoji
    _from_parent_attrs = {'project_id': 'project_id', 'issue_iid': 'iid'}
    _create_attrs = (('name', ), tuple())


class ProjectIssueNoteAwardEmoji(ObjectDeleteMixin, RESTObject):
    pass


class ProjectIssueNoteAwardEmojiManager(NoUpdateMixin, RESTManager):
    _path = ('/projects/%(project_id)s/issues/%(issue_iid)s'
             '/notes/%(note_id)s/award_emoji')
    _obj_cls = ProjectIssueNoteAwardEmoji
    _from_parent_attrs = {'project_id': 'project_id',
                          'issue_iid': 'issue_iid',
                          'note_id': 'id'}
    _create_attrs = (('name', ), tuple())


class ProjectIssueNote(SaveMixin, ObjectDeleteMixin, RESTObject):
    _managers = (('awardemojis', 'ProjectIssueNoteAwardEmojiManager'),)


class ProjectIssueNoteManager(CRUDMixin, RESTManager):
    _path = '/projects/%(project_id)s/issues/%(issue_iid)s/notes'
    _obj_cls = ProjectIssueNote
    _from_parent_attrs = {'project_id': 'project_id', 'issue_iid': 'iid'}
    _create_attrs = (('body', ), ('created_at', ))
    _update_attrs = (('body', ), tuple())


class ProjectIssue(SubscribableMixin, TodoMixin, TimeTrackingMixin, SaveMixin,
                   ObjectDeleteMixin, RESTObject):
    _short_print_attr = 'title'
    _id_attr = 'iid'
    _managers = (
        ('notes', 'ProjectIssueNoteManager'),
        ('awardemojis', 'ProjectIssueAwardEmojiManager'),
    )

    @cli.register_custom_action('ProjectIssue')
    @exc.on_http_error(exc.GitlabUpdateError)
    def user_agent_detail(self, **kwargs):
        """Get user agent detail.

        Args:
            **kwargs: Extra options to send to the server (e.g. sudo)

        Raises:
            GitlabAuthenticationError: If authentication is not correct
            GitlabGetError: If the detail could not be retrieved
        """
        path = '%s/%s/user_agent_detail' % (self.manager.path, self.get_id())
        return self.manager.gitlab.http_get(path, **kwargs)

    @cli.register_custom_action('ProjectIssue', ('to_project_id',))
    @exc.on_http_error(exc.GitlabUpdateError)
    def move(self, to_project_id, **kwargs):
        """Move the issue to another project.

        Args:
            to_project_id(int): ID of the target project
            **kwargs: Extra options to send to the server (e.g. sudo)

        Raises:
            GitlabAuthenticationError: If authentication is not correct
            GitlabUpdateError: If the issue could not be moved
        """
        path = '%s/%s/move' % (self.manager.path, self.get_id())
        data = {'to_project_id': to_project_id}
        server_data = self.manager.gitlab.http_post(path, post_data=data,
                                                    **kwargs)
        self._update_attrs(server_data)


class ProjectIssueManager(CRUDMixin, RESTManager):
    _path = '/projects/%(project_id)s/issues/'
    _obj_cls = ProjectIssue
    _from_parent_attrs = {'project_id': 'id'}
    _list_filters = ('state', 'labels', 'milestone', 'order_by', 'sort')
    _create_attrs = (('title', ),
                     ('description', 'assignee_id', 'milestone_id', 'labels',
                      'created_at', 'due_date'))
    _update_attrs = (tuple(), ('title', 'description', 'assignee_id',
                               'milestone_id', 'labels', 'created_at',
                               'updated_at', 'state_event', 'due_date'))

    def _sanitize_data(self, data, action):
        new_data = data.copy()
        if 'labels' in data:
            new_data['labels'] = ','.join(data['labels'])
        return new_data


class ProjectMember(SaveMixin, ObjectDeleteMixin, RESTObject):
    _short_print_attr = 'username'


class ProjectMemberManager(CRUDMixin, RESTManager):
    _path = '/projects/%(project_id)s/members'
    _obj_cls = ProjectMember
    _from_parent_attrs = {'project_id': 'id'}
    _create_attrs = (('access_level', 'user_id'), ('expires_at', ))
    _update_attrs = (('access_level', ), ('expires_at', ))


class ProjectNote(RESTObject):
    pass


class ProjectNoteManager(RetrieveMixin, RESTManager):
    _path = '/projects/%(project_id)s/notes'
    _obj_cls = ProjectNote
    _from_parent_attrs = {'project_id': 'id'}
    _create_attrs = (('body', ), tuple())


class ProjectNotificationSettings(NotificationSettings):
    pass


class ProjectNotificationSettingsManager(NotificationSettingsManager):
    _path = '/projects/%(project_id)s/notification_settings'
    _obj_cls = ProjectNotificationSettings
    _from_parent_attrs = {'project_id': 'id'}


class ProjectPagesDomain(SaveMixin, ObjectDeleteMixin, RESTObject):
    _id_attr = 'domain'


class ProjectPagesDomainManager(CRUDMixin, RESTManager):
    _path = '/projects/%(project_id)s/pages/domains'
    _obj_cls = ProjectPagesDomain
    _from_parent_attrs = {'project_id': 'id'}
    _create_attrs = (('domain', ), ('certificate', 'key'))
    _update_attrs = (tuple(), ('certificate', 'key'))


class ProjectTag(ObjectDeleteMixin, RESTObject):
    _id_attr = 'name'
    _short_print_attr = 'name'

    @cli.register_custom_action('ProjectTag', ('description', ))
    def set_release_description(self, description, **kwargs):
        """Set the release notes on the tag.

        If the release doesn't exist yet, it will be created. If it already
        exists, its description will be updated.

        Args:
            description (str): Description of the release.
            **kwargs: Extra options to send to the server (e.g. sudo)

        Raises:
            GitlabAuthenticationError: If authentication is not correct
            GitlabCreateError: If the server fails to create the release
            GitlabUpdateError: If the server fails to update the release
        """
        id = self.get_id().replace('/', '%2F')
        path = '%s/%s/release' % (self.manager.path, id)
        data = {'description': description}
        if self.release is None:
            try:
                server_data = self.manager.gitlab.http_post(path,
                                                            post_data=data,
                                                            **kwargs)
            except exc.GitlabHttpError as e:
                raise exc.GitlabCreateError(e.response_code, e.error_message)
        else:
            try:
                server_data = self.manager.gitlab.http_put(path,
                                                           post_data=data,
                                                           **kwargs)
            except exc.GitlabHttpError as e:
                raise exc.GitlabUpdateError(e.response_code, e.error_message)
        self.release = server_data


class ProjectTagManager(NoUpdateMixin, RESTManager):
    _path = '/projects/%(project_id)s/repository/tags'
    _obj_cls = ProjectTag
    _from_parent_attrs = {'project_id': 'id'}
    _create_attrs = (('tag_name', 'ref'), ('message',))


class ProjectMergeRequestAwardEmoji(ObjectDeleteMixin, RESTObject):
    pass


class ProjectMergeRequestAwardEmojiManager(NoUpdateMixin, RESTManager):
    _path = '/projects/%(project_id)s/merge_requests/%(mr_iid)s/award_emoji'
    _obj_cls = ProjectMergeRequestAwardEmoji
    _from_parent_attrs = {'project_id': 'project_id', 'mr_iid': 'iid'}
    _create_attrs = (('name', ), tuple())


class ProjectMergeRequestDiff(RESTObject):
    pass


class ProjectMergeRequestDiffManager(RetrieveMixin, RESTManager):
    _path = '/projects/%(project_id)s/merge_requests/%(mr_iid)s/versions'
    _obj_cls = ProjectMergeRequestDiff
    _from_parent_attrs = {'project_id': 'project_id', 'mr_iid': 'iid'}


class ProjectMergeRequestNoteAwardEmoji(ObjectDeleteMixin, RESTObject):
    pass


class ProjectMergeRequestNoteAwardEmojiManager(NoUpdateMixin, RESTManager):
    _path = ('/projects/%(project_id)s/merge_requests/%(mr_iid)s'
             '/notes/%(note_id)s/award_emoji')
    _obj_cls = ProjectMergeRequestNoteAwardEmoji
    _from_parent_attrs = {'project_id': 'project_id',
                          'mr_iid': 'issue_iid',
                          'note_id': 'id'}
    _create_attrs = (('name', ), tuple())


class ProjectMergeRequestNote(SaveMixin, ObjectDeleteMixin, RESTObject):
    _managers = (('awardemojis', 'ProjectMergeRequestNoteAwardEmojiManager'),)


class ProjectMergeRequestNoteManager(CRUDMixin, RESTManager):
    _path = '/projects/%(project_id)s/merge_requests/%(mr_iid)s/notes'
    _obj_cls = ProjectMergeRequestNote
    _from_parent_attrs = {'project_id': 'project_id', 'mr_iid': 'iid'}
    _create_attrs = (('body', ), tuple())
    _update_attrs = (('body', ), tuple())


class ProjectMergeRequest(SubscribableMixin, TodoMixin, TimeTrackingMixin,
                          SaveMixin, ObjectDeleteMixin, RESTObject):
    _id_attr = 'iid'

    _managers = (
        ('awardemojis', 'ProjectMergeRequestAwardEmojiManager'),
        ('diffs', 'ProjectMergeRequestDiffManager'),
        ('notes', 'ProjectMergeRequestNoteManager'),
    )

    @cli.register_custom_action('ProjectMergeRequest')
    @exc.on_http_error(exc.GitlabMROnBuildSuccessError)
    def cancel_merge_when_pipeline_succeeds(self, **kwargs):
        """Cancel merge when the pipeline succeeds.

        Args:
            **kwargs: Extra options to send to the server (e.g. sudo)

        Raises:
            GitlabAuthenticationError: If authentication is not correct
            GitlabMROnBuildSuccessError: If the server could not handle the
                request
        """

        path = ('%s/%s/cancel_merge_when_pipeline_succeeds' %
                (self.manager.path, self.get_id()))
        server_data = self.manager.gitlab.http_put(path, **kwargs)
        self._update_attrs(server_data)

    @cli.register_custom_action('ProjectMergeRequest')
    @exc.on_http_error(exc.GitlabListError)
    def closes_issues(self, **kwargs):
        """List issues that will close on merge."

        Args:
            all (bool): If True, return all the items, without pagination
            per_page (int): Number of items to retrieve per request
            page (int): ID of the page to return (starts with page 1)
            as_list (bool): If set to False and no pagination option is
                defined, return a generator instead of a list
            **kwargs: Extra options to send to the server (e.g. sudo)

        Raises:
            GitlabAuthenticationError: If authentication is not correct
            GitlabListError: If the list could not be retrieved

        Returns:
            RESTObjectList: List of issues
        """
        path = '%s/%s/closes_issues' % (self.manager.path, self.get_id())
        data_list = self.manager.gitlab.http_list(path, as_list=False,
                                                  **kwargs)
        manager = ProjectIssueManager(self.manager.gitlab,
                                      parent=self.manager._parent)
        return RESTObjectList(manager, ProjectIssue, data_list)

    @cli.register_custom_action('ProjectMergeRequest')
    @exc.on_http_error(exc.GitlabListError)
    def commits(self, **kwargs):
        """List the merge request commits.

        Args:
            all (bool): If True, return all the items, without pagination
            per_page (int): Number of items to retrieve per request
            page (int): ID of the page to return (starts with page 1)
            as_list (bool): If set to False and no pagination option is
                defined, return a generator instead of a list
            **kwargs: Extra options to send to the server (e.g. sudo)

        Raises:
            GitlabAuthenticationError: If authentication is not correct
            GitlabListError: If the list could not be retrieved

        Returns:
            RESTObjectList: The list of commits
        """

        path = '%s/%s/commits' % (self.manager.path, self.get_id())
        data_list = self.manager.gitlab.http_list(path, as_list=False,
                                                  **kwargs)
        manager = ProjectCommitManager(self.manager.gitlab,
                                       parent=self.manager._parent)
        return RESTObjectList(manager, ProjectCommit, data_list)

    @cli.register_custom_action('ProjectMergeRequest')
    @exc.on_http_error(exc.GitlabListError)
    def changes(self, **kwargs):
        """List the merge request changes.

        Args:
            **kwargs: Extra options to send to the server (e.g. sudo)

        Raises:
            GitlabAuthenticationError: If authentication is not correct
            GitlabListError: If the list could not be retrieved

        Returns:
            RESTObjectList: List of changes
        """
        path = '%s/%s/changes' % (self.manager.path, self.get_id())
        return self.manager.gitlab.http_get(path, **kwargs)

    @cli.register_custom_action('ProjectMergeRequest', tuple(),
                                ('merge_commit_message',
                                 'should_remove_source_branch',
                                 'merge_when_pipeline_succeeds'))
    @exc.on_http_error(exc.GitlabMRClosedError)
    def merge(self, merge_commit_message=None,
              should_remove_source_branch=False,
              merge_when_pipeline_succeeds=False,
              **kwargs):
        """Accept the merge request.

        Args:
            merge_commit_message (bool): Commit message
            should_remove_source_branch (bool): If True, removes the source
                                                branch
            merge_when_pipeline_succeeds (bool): Wait for the build to succeed,
                                                 then merge
            **kwargs: Extra options to send to the server (e.g. sudo)

        Raises:
            GitlabAuthenticationError: If authentication is not correct
            GitlabMRClosedError: If the merge failed
        """
        path = '%s/%s/merge' % (self.manager.path, self.get_id())
        data = {}
        if merge_commit_message:
            data['merge_commit_message'] = merge_commit_message
        if should_remove_source_branch:
            data['should_remove_source_branch'] = True
        if merge_when_pipeline_succeeds:
            data['merge_when_pipeline_succeeds'] = True

        server_data = self.manager.gitlab.http_put(path, post_data=data,
                                                   **kwargs)
        self._update_attrs(server_data)

    @cli.register_custom_action('ProjectMergeRequest')
    @exc.on_http_error(exc.GitlabListError)
    def participants(self, **kwargs):
        """List the merge request participants.

        Args:
            all (bool): If True, return all the items, without pagination
            per_page (int): Number of items to retrieve per request
            page (int): ID of the page to return (starts with page 1)
            as_list (bool): If set to False and no pagination option is
                defined, return a generator instead of a list
            **kwargs: Extra options to send to the server (e.g. sudo)

        Raises:
            GitlabAuthenticationError: If authentication is not correct
            GitlabListError: If the list could not be retrieved

        Returns:
            RESTObjectList: The list of participants
        """

        path = '%s/%s/participants' % (self.manager.path, self.get_id())
        return self.manager.gitlab.http_get(path, **kwargs)


class ProjectMergeRequestManager(CRUDMixin, RESTManager):
    _path = '/projects/%(project_id)s/merge_requests'
    _obj_cls = ProjectMergeRequest
    _from_parent_attrs = {'project_id': 'id'}
    _create_attrs = (
        ('source_branch', 'target_branch', 'title'),
        ('assignee_id', 'description', 'target_project_id', 'labels',
         'milestone_id', 'remove_source_branch')
    )
    _update_attrs = (tuple(), ('target_branch', 'assignee_id', 'title',
                               'description', 'state_event', 'labels',
                               'milestone_id'))
    _list_filters = ('iids', 'state', 'order_by', 'sort')

    def _sanitize_data(self, data, action):
        new_data = data.copy()
        if 'labels' in data:
            new_data['labels'] = ','.join(data['labels'])
        return new_data


class ProjectMilestone(SaveMixin, ObjectDeleteMixin, RESTObject):
    _short_print_attr = 'title'

    @cli.register_custom_action('ProjectMilestone')
    @exc.on_http_error(exc.GitlabListError)
    def issues(self, **kwargs):
        """List issues related to this milestone.

        Args:
            all (bool): If True, return all the items, without pagination
            per_page (int): Number of items to retrieve per request
            page (int): ID of the page to return (starts with page 1)
            as_list (bool): If set to False and no pagination option is
                defined, return a generator instead of a list
            **kwargs: Extra options to send to the server (e.g. sudo)

        Raises:
            GitlabAuthenticationError: If authentication is not correct
            GitlabListError: If the list could not be retrieved

        Returns:
            RESTObjectList: The list of issues
        """

        path = '%s/%s/issues' % (self.manager.path, self.get_id())
        data_list = self.manager.gitlab.http_list(path, as_list=False,
                                                  **kwargs)
        manager = ProjectIssueManager(self.manager.gitlab,
                                      parent=self.manager._parent)
        # FIXME(gpocentek): the computed manager path is not correct
        return RESTObjectList(manager, ProjectIssue, data_list)

    @cli.register_custom_action('ProjectMilestone')
    @exc.on_http_error(exc.GitlabListError)
    def merge_requests(self, **kwargs):
        """List the merge requests related to this milestone.

        Args:
            all (bool): If True, return all the items, without pagination
            per_page (int): Number of items to retrieve per request
            page (int): ID of the page to return (starts with page 1)
            as_list (bool): If set to False and no pagination option is
                defined, return a generator instead of a list
            **kwargs: Extra options to send to the server (e.g. sudo)

        Raises:
            GitlabAuthenticationError: If authentication is not correct
            GitlabListError: If the list could not be retrieved

        Returns:
            RESTObjectList: The list of merge requests
        """
        path = '%s/%s/merge_requests' % (self.manager.path, self.get_id())
        data_list = self.manager.gitlab.http_list(path, as_list=False,
                                                  **kwargs)
        manager = ProjectMergeRequestManager(self.manager.gitlab,
                                             parent=self.manager._parent)
        # FIXME(gpocentek): the computed manager path is not correct
        return RESTObjectList(manager, ProjectMergeRequest, data_list)


class ProjectMilestoneManager(CRUDMixin, RESTManager):
    _path = '/projects/%(project_id)s/milestones'
    _obj_cls = ProjectMilestone
    _from_parent_attrs = {'project_id': 'id'}
    _create_attrs = (('title', ), ('description', 'due_date', 'start_date',
                                   'state_event'))
    _update_attrs = (tuple(), ('title', 'description', 'due_date',
                               'start_date', 'state_event'))
    _list_filters = ('iids', 'state', 'search')


class ProjectLabel(SubscribableMixin, SaveMixin, ObjectDeleteMixin,
                   RESTObject):
    _id_attr = 'name'

    # Update without ID, but we need an ID to get from list.
    @exc.on_http_error(exc.GitlabUpdateError)
    def save(self, **kwargs):
        """Saves the changes made to the object to the server.

        The object is updated to match what the server returns.

        Args:
            **kwargs: Extra options to send to the server (e.g. sudo)

        Raises:
            GitlabAuthenticationError: If authentication is not correct.
            GitlabUpdateError: If the server cannot perform the request.
        """
        updated_data = self._get_updated_data()

        # call the manager
        server_data = self.manager.update(None, updated_data, **kwargs)
        self._update_attrs(server_data)


class ProjectLabelManager(GetFromListMixin, CreateMixin, UpdateMixin,
                          DeleteMixin, RESTManager):
    _path = '/projects/%(project_id)s/labels'
    _obj_cls = ProjectLabel
    _from_parent_attrs = {'project_id': 'id'}
    _create_attrs = (('name', 'color'), ('description', 'priority'))
    _update_attrs = (('name', ),
                     ('new_name', 'color', 'description', 'priority'))

    # Delete without ID.
    @exc.on_http_error(exc.GitlabDeleteError)
    def delete(self, name, **kwargs):
        """Delete a Label on the server.

        Args:
            name: The name of the label
            **kwargs: Extra options to send to the Gitlab server (e.g. sudo)

        Raises:
            GitlabAuthenticationError: If authentication is not correct.
            GitlabDeleteError: If the server cannot perform the request.
        """
        self.gitlab.http_delete(self.path, query_data={'name': name}, **kwargs)


class ProjectFile(SaveMixin, ObjectDeleteMixin, RESTObject):
    _id_attr = 'file_path'
    _short_print_attr = 'file_path'

    def decode(self):
        """Returns the decoded content of the file.

        Returns:
            (str): the decoded content.
        """
        return base64.b64decode(self.content)

    def save(self, branch, commit_message, **kwargs):
        """Save the changes made to the file to the server.

        The object is updated to match what the server returns.

        Args:
            branch (str): Branch in which the file will be updated
            commit_message (str): Message to send with the commit
            **kwargs: Extra options to send to the server (e.g. sudo)

        Raises:
            GitlabAuthenticationError: If authentication is not correct
            GitlabUpdateError: If the server cannot perform the request
        """
        self.branch = branch
        self.commit_message = commit_message
        self.file_path = self.file_path.replace('/', '%2F')
        super(ProjectFile, self).save(**kwargs)

    def delete(self, branch, commit_message, **kwargs):
        """Delete the file from the server.

        Args:
            branch (str): Branch from which the file will be removed
            commit_message (str): Commit message for the deletion
            **kwargs: Extra options to send to the server (e.g. sudo)

        Raises:
            GitlabAuthenticationError: If authentication is not correct
            GitlabDeleteError: If the server cannot perform the request
        """
        file_path = self.get_id().replace('/', '%2F')
        self.manager.delete(file_path, branch, commit_message, **kwargs)


class ProjectFileManager(GetMixin, CreateMixin, UpdateMixin, DeleteMixin,
                         RESTManager):
    _path = '/projects/%(project_id)s/repository/files'
    _obj_cls = ProjectFile
    _from_parent_attrs = {'project_id': 'id'}
    _create_attrs = (('file_path', 'branch', 'content', 'commit_message'),
                     ('encoding', 'author_email', 'author_name'))
    _update_attrs = (('file_path', 'branch', 'content', 'commit_message'),
                     ('encoding', 'author_email', 'author_name'))

    @cli.register_custom_action('ProjectFileManager', ('file_path', 'ref'))
    def get(self, file_path, ref, **kwargs):
        """Retrieve a single file.

        Args:
            file_path (str): Path of the file to retrieve
            ref (str): Name of the branch, tag or commit
            **kwargs: Extra options to send to the Gitlab server (e.g. sudo)

        Raises:
            GitlabAuthenticationError: If authentication is not correct
            GitlabGetError: If the file could not be retrieved

        Returns:
            object: The generated RESTObject
        """
        file_path = file_path.replace('/', '%2F')
        return GetMixin.get(self, file_path, ref=ref, **kwargs)

    @cli.register_custom_action('ProjectFileManager',
                                ('file_path', 'branch', 'content',
                                 'commit_message'),
                                ('encoding', 'author_email', 'author_name'))
    @exc.on_http_error(exc.GitlabCreateError)
    def create(self, data, **kwargs):
        """Create a new object.

        Args:
            data (dict): parameters to send to the server to create the
                         resource
            **kwargs: Extra options to send to the Gitlab server (e.g. sudo)

        Returns:
            RESTObject: a new instance of the managed object class built with
                the data sent by the server

        Raises:
            GitlabAuthenticationError: If authentication is not correct
            GitlabCreateError: If the server cannot perform the request
        """

        self._check_missing_create_attrs(data)
        new_data = data.copy()
        file_path = new_data.pop('file_path').replace('/', '%2F')
        path = '%s/%s' % (self.path, file_path)
        server_data = self.gitlab.http_post(path, post_data=new_data, **kwargs)
        return self._obj_cls(self, server_data)

    @exc.on_http_error(exc.GitlabUpdateError)
    def update(self, file_path, new_data={}, **kwargs):
        """Update an object on the server.

        Args:
            id: ID of the object to update (can be None if not required)
            new_data: the update data for the object
            **kwargs: Extra options to send to the Gitlab server (e.g. sudo)

        Returns:
            dict: The new object data (*not* a RESTObject)

        Raises:
            GitlabAuthenticationError: If authentication is not correct
            GitlabUpdateError: If the server cannot perform the request
        """

        data = new_data.copy()
        file_path = file_path.replace('/', '%2F')
        data['file_path'] = file_path
        path = '%s/%s' % (self.path, file_path)
        self._check_missing_update_attrs(data)
        return self.gitlab.http_put(path, post_data=data, **kwargs)

    @cli.register_custom_action('ProjectFileManager', ('file_path', 'branch',
                                                       'commit_message'))
    @exc.on_http_error(exc.GitlabDeleteError)
    def delete(self, file_path, branch, commit_message, **kwargs):
        """Delete a file on the server.

        Args:
            file_path (str): Path of the file to remove
            branch (str): Branch from which the file will be removed
            commit_message (str): Commit message for the deletion
            **kwargs: Extra options to send to the Gitlab server (e.g. sudo)

        Raises:
            GitlabAuthenticationError: If authentication is not correct
            GitlabDeleteError: If the server cannot perform the request
        """
        path = '%s/%s' % (self.path, file_path.replace('/', '%2F'))
        data = {'branch': branch, 'commit_message': commit_message}
        self.gitlab.http_delete(path, query_data=data, **kwargs)

    @cli.register_custom_action('ProjectFileManager', ('file_path', 'ref'))
    @exc.on_http_error(exc.GitlabGetError)
    def raw(self, file_path, ref, streamed=False, action=None, chunk_size=1024,
            **kwargs):
        """Return the content of a file for a commit.

        Args:
            ref (str): ID of the commit
            filepath (str): Path of the file to return
            streamed (bool): If True the data will be processed by chunks of
                `chunk_size` and each chunk is passed to `action` for
                treatment
            action (callable): Callable responsible of dealing with chunk of
                data
            chunk_size (int): Size of each chunk
            **kwargs: Extra options to send to the Gitlab server (e.g. sudo)

        Raises:
            GitlabAuthenticationError: If authentication is not correct
            GitlabGetError: If the file could not be retrieved

        Returns:
            str: The file content
        """
        file_path = file_path.replace('/', '%2F').replace('.', '%2E')
        path = '%s/%s/raw' % (self.path, file_path)
        query_data = {'ref': ref}
        result = self.gitlab.http_get(path, query_data=query_data,
                                      streamed=streamed, **kwargs)
        return utils.response_content(result, streamed, action, chunk_size)


class ProjectPipelineJob(ProjectJob):
    pass


class ProjectPipelineJobsManager(ListMixin, RESTManager):
    _path = '/projects/%(project_id)s/pipelines/%(pipeline_id)s/jobs'
    _obj_cls = ProjectPipelineJob
    _from_parent_attrs = {'project_id': 'project_id',
                          'pipeline_id' : 'id'}
    _list_filters = ('scope',)


class ProjectPipeline(RESTObject):
<<<<<<< HEAD
    _managers = (('jobs', 'ProjectPipelineJobManager'), )
=======
    _managers = (
        ('jobs', 'ProjectPipelineJobsManager'),
    )
>>>>>>> b861837b

    @cli.register_custom_action('ProjectPipeline')
    @exc.on_http_error(exc.GitlabPipelineCancelError)
    def cancel(self, **kwargs):
        """Cancel the job.

        Args:
            **kwargs: Extra options to send to the server (e.g. sudo)

        Raises:
            GitlabAuthenticationError: If authentication is not correct
            GitlabPipelineCancelError: If the request failed
        """
        path = '%s/%s/cancel' % (self.manager.path, self.get_id())
        self.manager.gitlab.http_post(path)

    @cli.register_custom_action('ProjectPipeline')
    @exc.on_http_error(exc.GitlabPipelineRetryError)
    def retry(self, **kwargs):
        """Retry the job.

        Args:
            **kwargs: Extra options to send to the server (e.g. sudo)

        Raises:
            GitlabAuthenticationError: If authentication is not correct
            GitlabPipelineRetryError: If the request failed
        """
        path = '%s/%s/retry' % (self.manager.path, self.get_id())
        self.manager.gitlab.http_post(path)


class ProjectPipelineManager(RetrieveMixin, CreateMixin, RESTManager):
    _path = '/projects/%(project_id)s/pipelines'
    _obj_cls = ProjectPipeline
    _from_parent_attrs = {'project_id': 'id'}
    _create_attrs = (('ref', ), tuple())

    def create(self, data, **kwargs):
        """Creates a new object.

        Args:
            data (dict): Parameters to send to the server to create the
                         resource
            **kwargs: Extra options to send to the server (e.g. sudo)

        Raises:
            GitlabAuthenticationError: If authentication is not correct
            GitlabCreateError: If the server cannot perform the request

        Returns:
            RESTObject: A new instance of the managed object class build with
                the data sent by the server
        """
        path = self.path[:-1]  # drop the 's'
        return CreateMixin.create(self, data, path=path, **kwargs)


<<<<<<< HEAD
class ProjectPipelineJob(ProjectJob):
=======
class ProjectPipelineScheduleVariable(SaveMixin, ObjectDeleteMixin, RESTObject):
    _id_attr = 'key'


class ProjectPipelineScheduleVariableManager(CRUDMixin, RESTManager):
    _path = '/projects/%(project_id)s/pipeline_schedules/%(pipeline_schedule_id)s/variables'
    _obj_cls = ProjectPipelineScheduleVariable
    _from_parent_attrs = {'project_id': 'project_id',
                          'pipeline_schedule_id' : 'id'}
    _create_attrs = (('pipeline_schedule_id', 'key', 'value'), tuple())
    _create_attrs = (('key', 'value'), tuple())

    def list(self):
        array = []
        if 'variables' in self._parent._attrs:
            for variable in self._parent._attrs['variables']:
                schedule_variable = self._obj_cls(self, variable)
                array.append(schedule_variable)
        else:
            obj = self._parent.manager.get(self._parent.id)
            for variable in obj._attrs['variables']:
                schedule_variable = self._obj_cls(self, variable)
                array.append(schedule_variable)

        return array


class ProjectPipelineSchedule(RESTObject):
    _managers = (
        ('variables', 'ProjectPipelineScheduleVariableManager'),
    )


class ProjectPipelineSchedulesManager(RetrieveMixin, CreateMixin, RESTManager):
    _path = '/projects/%(project_id)s/pipeline_schedules'
    _obj_cls = ProjectPipelineSchedule
    _from_parent_attrs = {'project_id': 'id'}
    _create_attrs = (('description', 'ref', 'cron'),
                     ('cron_timezone', 'active'))

    def create(self, data, **kwargs):
        """Creates a new object.

        Args:
            data (dict): Parameters to send to the server to create the
                         resource
            **kwargs: Extra options to send to the server (e.g. sudo)

        Raises:
            GitlabAuthenticationError: If authentication is not correct
            GitlabCreateError: If the server cannot perform the request

        Returns:
            RESTObject: A new instance of the managed object class build with
                the data sent by the server
        """
        return CreateMixin.create(self, data, path=self.path, **kwargs)


class ProjectSnippetNote(SaveMixin, ObjectDeleteMixin, RESTObject):
>>>>>>> b861837b
    pass


class ProjectPipelineJobManager(GetFromListMixin, RESTManager):
    _path = '/projects/%(project_id)s/pipelines/%(pipeline_id)s/jobs'
    _obj_cls = ProjectPipelineJob
    _from_parent_attrs = {'project_id': 'project_id', 'pipeline_id': 'id'}


class ProjectSnippetNoteAwardEmoji(ObjectDeleteMixin, RESTObject):
    pass


class ProjectSnippetNoteAwardEmojiManager(NoUpdateMixin, RESTManager):
    _path = ('/projects/%(project_id)s/snippets/%(snippet_id)s'
             '/notes/%(note_id)s/award_emoji')
    _obj_cls = ProjectSnippetNoteAwardEmoji
    _from_parent_attrs = {'project_id': 'project_id',
                          'snippet_id': 'snippet_id',
                          'note_id': 'id'}
    _create_attrs = (('name', ), tuple())


class ProjectSnippetNote(SaveMixin, ObjectDeleteMixin, RESTObject):
    _managers = (('awardemojis', 'ProjectSnippetNoteAwardEmojiManager'),)


class ProjectSnippetNoteManager(CRUDMixin, RESTManager):
    _path = '/projects/%(project_id)s/snippets/%(snippet_id)s/notes'
    _obj_cls = ProjectSnippetNote
    _from_parent_attrs = {'project_id': 'project_id',
                          'snippet_id': 'id'}
    _create_attrs = (('body', ), tuple())
    _update_attrs = (('body', ), tuple())


class ProjectSnippetAwardEmoji(ObjectDeleteMixin, RESTObject):
    pass


class ProjectSnippetAwardEmojiManager(NoUpdateMixin, RESTManager):
    _path = '/projects/%(project_id)s/snippets/%(snippet_id)s/award_emoji'
    _obj_cls = ProjectSnippetAwardEmoji
    _from_parent_attrs = {'project_id': 'project_id', 'snippet_id': 'id'}
    _create_attrs = (('name', ), tuple())


class ProjectSnippet(SaveMixin, ObjectDeleteMixin, RESTObject):
    _url = '/projects/%(project_id)s/snippets'
    _short_print_attr = 'title'
    _managers = (
        ('awardemojis', 'ProjectSnippetAwardEmojiManager'),
        ('notes', 'ProjectSnippetNoteManager'),
    )

    @cli.register_custom_action('ProjectSnippet')
    @exc.on_http_error(exc.GitlabGetError)
    def content(self, streamed=False, action=None, chunk_size=1024, **kwargs):
        """Return the content of a snippet.

        Args:
            streamed (bool): If True the data will be processed by chunks of
                `chunk_size` and each chunk is passed to `action` for
                treatment.
            action (callable): Callable responsible of dealing with chunk of
                data
            chunk_size (int): Size of each chunk
            **kwargs: Extra options to send to the server (e.g. sudo)

        Raises:
            GitlabAuthenticationError: If authentication is not correct
            GitlabGetError: If the content could not be retrieved

        Returns:
            str: The snippet content
        """
        path = "%s/%s/raw" % (self.manager.path, self.get_id())
        result = self.manager.gitlab.http_get(path, streamed=streamed,
                                              **kwargs)
        return utils.response_content(result, streamed, action, chunk_size)


class ProjectSnippetManager(CRUDMixin, RESTManager):
    _path = '/projects/%(project_id)s/snippets'
    _obj_cls = ProjectSnippet
    _from_parent_attrs = {'project_id': 'id'}
    _create_attrs = (('title', 'file_name', 'code'),
                     ('lifetime', 'visibility'))
    _update_attrs = (tuple(), ('title', 'file_name', 'code', 'visibility'))


class ProjectTrigger(SaveMixin, ObjectDeleteMixin, RESTObject):
    @cli.register_custom_action('ProjectTrigger')
    def take_ownership(self, **kwargs):
        """Update the owner of a trigger."""
        path = '%s/%s/take_ownership' % (self.manager.path, self.get_id())
        server_data = self.manager.gitlab.http_post(path, **kwargs)
        self._update_attrs(server_data)


class ProjectTriggerManager(CRUDMixin, RESTManager):
    _path = '/projects/%(project_id)s/triggers'
    _obj_cls = ProjectTrigger
    _from_parent_attrs = {'project_id': 'id'}
    _create_attrs = (('description', ), tuple())
    _update_attrs = (('description', ), tuple())


class ProjectUser(RESTObject):
    pass


class ProjectUserManager(ListMixin, RESTManager):
    _path = '/projects/%(project_id)s/users'
    _obj_cls = ProjectUser
    _from_parent_attrs = {'project_id': 'id'}
    _list_filters = ('search',)


class ProjectVariable(SaveMixin, ObjectDeleteMixin, RESTObject):
    _id_attr = 'key'


class ProjectVariableManager(CRUDMixin, RESTManager):
    _path = '/projects/%(project_id)s/variables'
    _obj_cls = ProjectVariable
    _from_parent_attrs = {'project_id': 'id'}
    _create_attrs = (('key', 'value'), tuple())
    _update_attrs = (('key', 'value'), tuple())


class ProjectService(SaveMixin, ObjectDeleteMixin, RESTObject):
    pass


class ProjectServiceManager(GetMixin, UpdateMixin, DeleteMixin, RESTManager):
    _path = '/projects/%(project_id)s/services'
    _from_parent_attrs = {'project_id': 'id'}
    _obj_cls = ProjectService

    _service_attrs = {
        'asana': (('api_key', ), ('restrict_to_branch', )),
        'assembla': (('token', ), ('subdomain', )),
        'bamboo': (('bamboo_url', 'build_key', 'username', 'password'),
                   tuple()),
        'buildkite': (('token', 'project_url'), ('enable_ssl_verification', )),
        'campfire': (('token', ), ('subdomain', 'room')),
        'custom-issue-tracker': (('new_issue_url', 'issues_url',
                                  'project_url'),
                                 ('description', 'title')),
        'drone-ci': (('token', 'drone_url'), ('enable_ssl_verification', )),
        'emails-on-push': (('recipients', ), ('disable_diffs',
                                              'send_from_committer_email')),
        'builds-email': (('recipients', ), ('add_pusher',
                                            'notify_only_broken_builds')),
        'pipelines-email': (('recipients', ), ('add_pusher',
                                               'notify_only_broken_builds')),
        'external-wiki': (('external_wiki_url', ), tuple()),
        'flowdock': (('token', ), tuple()),
        'gemnasium': (('api_key', 'token', ), tuple()),
        'hipchat': (('token', ), ('color', 'notify', 'room', 'api_version',
                                  'server')),
        'irker': (('recipients', ), ('default_irc_uri', 'server_port',
                                     'server_host', 'colorize_messages')),
        'jira': (('url', 'project_key'),
                 ('new_issue_url', 'project_url', 'issues_url', 'api_url',
                  'description', 'username', 'password',
                  'jira_issue_transition_id')),
        'mattermost': (('webhook',), ('username', 'channel')),
        'pivotaltracker': (('token', ), tuple()),
        'pushover': (('api_key', 'user_key', 'priority'), ('device', 'sound')),
        'redmine': (('new_issue_url', 'project_url', 'issues_url'),
                    ('description', )),
        'slack': (('webhook', ), ('username', 'channel')),
        'teamcity': (('teamcity_url', 'build_type', 'username', 'password'),
                     tuple())
    }

    def get(self, id, **kwargs):
        """Retrieve a single object.

        Args:
            id (int or str): ID of the object to retrieve
            lazy (bool): If True, don't request the server, but create a
                         shallow object giving access to the managers. This is
                         useful if you want to avoid useless calls to the API.
            **kwargs: Extra options to send to the Gitlab server (e.g. sudo)

        Returns:
            object: The generated RESTObject.

        Raises:
            GitlabAuthenticationError: If authentication is not correct
            GitlabGetError: If the server cannot perform the request
        """
        obj = super(ProjectServiceManager, self).get(id, **kwargs)
        obj.id = id
        return obj

    def update(self, id=None, new_data={}, **kwargs):
        """Update an object on the server.

        Args:
            id: ID of the object to update (can be None if not required)
            new_data: the update data for the object
            **kwargs: Extra options to send to the Gitlab server (e.g. sudo)

        Returns:
            dict: The new object data (*not* a RESTObject)

        Raises:
            GitlabAuthenticationError: If authentication is not correct
            GitlabUpdateError: If the server cannot perform the request
        """
        super(ProjectServiceManager, self).update(id, new_data, **kwargs)
        self.id = id

    @cli.register_custom_action('ProjectServiceManager')
    def available(self, **kwargs):
        """List the services known by python-gitlab.

        Returns:
            list (str): The list of service code names.
        """
        return list(self._service_attrs.keys())


class ProjectAccessRequest(AccessRequestMixin, ObjectDeleteMixin, RESTObject):
    pass


class ProjectAccessRequestManager(GetFromListMixin, CreateMixin, DeleteMixin,
                                  RESTManager):
    _path = '/projects/%(project_id)s/access_requests'
    _obj_cls = ProjectAccessRequest
    _from_parent_attrs = {'project_id': 'id'}


class ProjectDeployment(RESTObject):
    pass


class ProjectDeploymentManager(RetrieveMixin, RESTManager):
    _path = '/projects/%(project_id)s/deployments'
    _obj_cls = ProjectDeployment
    _from_parent_attrs = {'project_id': 'id'}


class ProjectProtectedBranch(ObjectDeleteMixin, RESTObject):
    _id_attr = 'name'


class ProjectProtectedBranchManager(NoUpdateMixin, RESTManager):
    _path = '/projects/%(project_id)s/protected_branches'
    _obj_cls = ProjectProtectedBranch
    _from_parent_attrs = {'project_id': 'id'}
    _create_attrs = (('name', ), ('push_access_level', 'merge_access_level'))


class ProjectRunner(ObjectDeleteMixin, RESTObject):
    pass


class ProjectRunnerManager(NoUpdateMixin, RESTManager):
    _path = '/projects/%(project_id)s/runners'
    _obj_cls = ProjectRunner
    _from_parent_attrs = {'project_id': 'id'}
    _create_attrs = (('runner_id', ), tuple())


class ProjectWiki(SaveMixin, ObjectDeleteMixin, RESTObject):
    _id_attr = 'slug'
    _short_print_attr = 'slug'


class ProjectWikiManager(CRUDMixin, RESTManager):
    _path = '/projects/%(project_id)s/wikis'
    _obj_cls = ProjectWiki
    _from_parent_attrs = {'project_id': 'id'}
    _create_attrs = (('title', 'content'), ('format', ))
    _update_attrs = (tuple(), ('title', 'content', 'format'))
    _list_filters = ('with_content', )


class Project(SaveMixin, ObjectDeleteMixin, RESTObject):
    _short_print_attr = 'path'
    _managers = (
        ('accessrequests', 'ProjectAccessRequestManager'),
        ('boards', 'ProjectBoardManager'),
        ('branches', 'ProjectBranchManager'),
        ('jobs', 'ProjectJobManager'),
        ('commits', 'ProjectCommitManager'),
        ('customattributes', 'ProjectCustomAttributeManager'),
        ('deployments', 'ProjectDeploymentManager'),
        ('environments', 'ProjectEnvironmentManager'),
        ('events', 'ProjectEventManager'),
        ('files', 'ProjectFileManager'),
        ('forks', 'ProjectForkManager'),
        ('hooks', 'ProjectHookManager'),
        ('keys', 'ProjectKeyManager'),
        ('issues', 'ProjectIssueManager'),
        ('labels', 'ProjectLabelManager'),
        ('members', 'ProjectMemberManager'),
        ('mergerequests', 'ProjectMergeRequestManager'),
        ('milestones', 'ProjectMilestoneManager'),
        ('notes', 'ProjectNoteManager'),
        ('notificationsettings', 'ProjectNotificationSettingsManager'),
        ('pagesdomains', 'ProjectPagesDomainManager'),
        ('pipelines', 'ProjectPipelineManager'),
        ('protectedbranches', 'ProjectProtectedBranchManager'),
        ('pipeline_schedules', 'ProjectPipelineSchedulesManager'),
        ('runners', 'ProjectRunnerManager'),
        ('services', 'ProjectServiceManager'),
        ('snippets', 'ProjectSnippetManager'),
        ('tags', 'ProjectTagManager'),
        ('users', 'ProjectUserManager'),
        ('triggers', 'ProjectTriggerManager'),
        ('variables', 'ProjectVariableManager'),
        ('wikis', 'ProjectWikiManager'),
    )

    @cli.register_custom_action('Project', tuple(), ('path', 'ref'))
    @exc.on_http_error(exc.GitlabGetError)
    def repository_tree(self, path='', ref='', **kwargs):
        """Return a list of files in the repository.

        Args:
            path (str): Path of the top folder (/ by default)
            ref (str): Reference to a commit or branch
            all (bool): If True, return all the items, without pagination
            per_page (int): Number of items to retrieve per request
            page (int): ID of the page to return (starts with page 1)
            as_list (bool): If set to False and no pagination option is
                defined, return a generator instead of a list
            **kwargs: Extra options to send to the server (e.g. sudo)

        Raises:
            GitlabAuthenticationError: If authentication is not correct
            GitlabGetError: If the server failed to perform the request

        Returns:
            list: The representation of the tree
        """
        gl_path = '/projects/%s/repository/tree' % self.get_id()
        query_data = {}
        if path:
            query_data['path'] = path
        if ref:
            query_data['ref'] = ref
        return self.manager.gitlab.http_list(gl_path, query_data=query_data,
                                             **kwargs)

    @cli.register_custom_action('Project', ('sha', ))
    @exc.on_http_error(exc.GitlabGetError)
    def repository_blob(self, sha, **kwargs):
        """Return a file by blob SHA.

        Args:
            sha(str): ID of the blob
            **kwargs: Extra options to send to the server (e.g. sudo)

        Raises:
            GitlabAuthenticationError: If authentication is not correct
            GitlabGetError: If the server failed to perform the request

        Returns:
            dict: The blob content and metadata
        """

        path = '/projects/%s/repository/blobs/%s' % (self.get_id(), sha)
        return self.manager.gitlab.http_get(path, **kwargs)

    @cli.register_custom_action('Project', ('sha', ))
    @exc.on_http_error(exc.GitlabGetError)
    def repository_raw_blob(self, sha, streamed=False, action=None,
                            chunk_size=1024, **kwargs):
        """Return the raw file contents for a blob.

        Args:
            sha(str): ID of the blob
            streamed (bool): If True the data will be processed by chunks of
                `chunk_size` and each chunk is passed to `action` for
                treatment
            action (callable): Callable responsible of dealing with chunk of
                data
            chunk_size (int): Size of each chunk
            **kwargs: Extra options to send to the server (e.g. sudo)

        Raises:
            GitlabAuthenticationError: If authentication is not correct
            GitlabGetError: If the server failed to perform the request

        Returns:
            str: The blob content if streamed is False, None otherwise
        """
        path = '/projects/%s/repository/blobs/%s/raw' % (self.get_id(), sha)
        result = self.manager.gitlab.http_get(path, streamed=streamed,
                                              **kwargs)
        return utils.response_content(result, streamed, action, chunk_size)

    @cli.register_custom_action('Project', ('from_', 'to'))
    @exc.on_http_error(exc.GitlabGetError)
    def repository_compare(self, from_, to, **kwargs):
        """Return a diff between two branches/commits.

        Args:
            from_(str): Source branch/SHA
            to(str): Destination branch/SHA
            **kwargs: Extra options to send to the server (e.g. sudo)

        Raises:
            GitlabAuthenticationError: If authentication is not correct
            GitlabGetError: If the server failed to perform the request

        Returns:
            str: The diff
        """
        path = '/projects/%s/repository/compare' % self.get_id()
        query_data = {'from': from_, 'to': to}
        return self.manager.gitlab.http_get(path, query_data=query_data,
                                            **kwargs)

    @cli.register_custom_action('Project')
    @exc.on_http_error(exc.GitlabGetError)
    def repository_contributors(self, **kwargs):
        """Return a list of contributors for the project.

        Args:
            all (bool): If True, return all the items, without pagination
            per_page (int): Number of items to retrieve per request
            page (int): ID of the page to return (starts with page 1)
            as_list (bool): If set to False and no pagination option is
                defined, return a generator instead of a list
            **kwargs: Extra options to send to the server (e.g. sudo)

        Raises:
            GitlabAuthenticationError: If authentication is not correct
            GitlabGetError: If the server failed to perform the request

        Returns:
            list: The contributors
        """
        path = '/projects/%s/repository/contributors' % self.get_id()
        return self.manager.gitlab.http_list(path, **kwargs)

    @cli.register_custom_action('Project', tuple(), ('sha', ))
    @exc.on_http_error(exc.GitlabListError)
    def repository_archive(self, sha=None, streamed=False, action=None,
                           chunk_size=1024, **kwargs):
        """Return a tarball of the repository.

        Args:
            sha (str): ID of the commit (default branch by default)
            streamed (bool): If True the data will be processed by chunks of
                `chunk_size` and each chunk is passed to `action` for
                treatment
            action (callable): Callable responsible of dealing with chunk of
                data
            chunk_size (int): Size of each chunk
            **kwargs: Extra options to send to the server (e.g. sudo)

        Raises:
            GitlabAuthenticationError: If authentication is not correct
            GitlabListError: If the server failed to perform the request

        Returns:
            str: The binary data of the archive
        """
        path = '/projects/%s/repository/archive' % self.get_id()
        query_data = {}
        if sha:
            query_data['sha'] = sha
        result = self.manager.gitlab.http_get(path, query_data=query_data,
                                              streamed=streamed, **kwargs)
        return utils.response_content(result, streamed, action, chunk_size)

    @cli.register_custom_action('Project', ('forked_from_id', ))
    @exc.on_http_error(exc.GitlabCreateError)
    def create_fork_relation(self, forked_from_id, **kwargs):
        """Create a forked from/to relation between existing projects.

        Args:
            forked_from_id (int): The ID of the project that was forked from
            **kwargs: Extra options to send to the server (e.g. sudo)

        Raises:
            GitlabAuthenticationError: If authentication is not correct
            GitlabCreateError: If the relation could not be created
        """
        path = '/projects/%s/fork/%s' % (self.get_id(), forked_from_id)
        self.manager.gitlab.http_post(path, **kwargs)

    @cli.register_custom_action('Project')
    @exc.on_http_error(exc.GitlabDeleteError)
    def delete_fork_relation(self, **kwargs):
        """Delete a forked relation between existing projects.

        Args:
            **kwargs: Extra options to send to the server (e.g. sudo)

        Raises:
            GitlabAuthenticationError: If authentication is not correct
            GitlabDeleteError: If the server failed to perform the request
        """
        path = '/projects/%s/fork' % self.get_id()
        self.manager.gitlab.http_delete(path, **kwargs)

    @cli.register_custom_action('Project')
    @exc.on_http_error(exc.GitlabCreateError)
    def star(self, **kwargs):
        """Star a project.

        Args:
            **kwargs: Extra options to send to the server (e.g. sudo)

        Raises:
            GitlabAuthenticationError: If authentication is not correct
            GitlabCreateError: If the server failed to perform the request
        """
        path = '/projects/%s/star' % self.get_id()
        server_data = self.manager.gitlab.http_post(path, **kwargs)
        self._update_attrs(server_data)

    @cli.register_custom_action('Project')
    @exc.on_http_error(exc.GitlabDeleteError)
    def unstar(self, **kwargs):
        """Unstar a project.

        Args:
            **kwargs: Extra options to send to the server (e.g. sudo)

        Raises:
            GitlabAuthenticationError: If authentication is not correct
            GitlabDeleteError: If the server failed to perform the request
        """
        path = '/projects/%s/unstar' % self.get_id()
        server_data = self.manager.gitlab.http_post(path, **kwargs)
        self._update_attrs(server_data)

    @cli.register_custom_action('Project')
    @exc.on_http_error(exc.GitlabCreateError)
    def archive(self, **kwargs):
        """Archive a project.

        Args:
            **kwargs: Extra options to send to the server (e.g. sudo)

        Raises:
            GitlabAuthenticationError: If authentication is not correct
            GitlabCreateError: If the server failed to perform the request
        """
        path = '/projects/%s/archive' % self.get_id()
        server_data = self.manager.gitlab.http_post(path, **kwargs)
        self._update_attrs(server_data)

    @cli.register_custom_action('Project')
    @exc.on_http_error(exc.GitlabDeleteError)
    def unarchive(self, **kwargs):
        """Unarchive a project.

        Args:
            **kwargs: Extra options to send to the server (e.g. sudo)

        Raises:
            GitlabAuthenticationError: If authentication is not correct
            GitlabDeleteError: If the server failed to perform the request
        """
        path = '/projects/%s/unarchive' % self.get_id()
        server_data = self.manager.gitlab.http_post(path, **kwargs)
        self._update_attrs(server_data)

    @cli.register_custom_action('Project', ('group_id', 'group_access'),
                                ('expires_at', ))
    @exc.on_http_error(exc.GitlabCreateError)
    def share(self, group_id, group_access, expires_at=None, **kwargs):
        """Share the project with a group.

        Args:
            group_id (int): ID of the group.
            group_access (int): Access level for the group.
            **kwargs: Extra options to send to the server (e.g. sudo)

        Raises:
            GitlabAuthenticationError: If authentication is not correct
            GitlabCreateError: If the server failed to perform the request
        """
        path = '/projects/%s/share' % self.get_id()
        data = {'group_id': group_id,
                'group_access': group_access,
                'expires_at': expires_at}
        self.manager.gitlab.http_post(path, post_data=data, **kwargs)

    # variables not supported in CLI
    @cli.register_custom_action('Project', ('ref', 'token'))
    @exc.on_http_error(exc.GitlabCreateError)
    def trigger_pipeline(self, ref, token, variables={}, **kwargs):
        """Trigger a CI build.

        See https://gitlab.com/help/ci/triggers/README.md#trigger-a-build

        Args:
            ref (str): Commit to build; can be a commit SHA, a branch name, ...
            token (str): The trigger token
            variables (dict): Variables passed to the build script
            **kwargs: Extra options to send to the server (e.g. sudo)

        Raises:
            GitlabAuthenticationError: If authentication is not correct
            GitlabCreateError: If the server failed to perform the request
        """
        path = '/projects/%s/trigger/pipeline' % self.get_id()
        post_data = {'ref': ref, 'token': token, 'variables': variables}
        self.manager.gitlab.http_post(path, post_data=post_data, **kwargs)

    @cli.register_custom_action('Project')
    @exc.on_http_error(exc.GitlabHousekeepingError)
    def housekeeping(self, **kwargs):
        """Start the housekeeping task.

        Args:
            **kwargs: Extra options to send to the server (e.g. sudo)

        Raises:
            GitlabAuthenticationError: If authentication is not correct
            GitlabHousekeepingError: If the server failed to perform the
                                     request
        """
        path = '/projects/%s/housekeeping' % self.get_id()
        self.manager.gitlab.http_post(path, **kwargs)

    # see #56 - add file attachment features
    @cli.register_custom_action('Project', ('filename', 'filepath'))
    @exc.on_http_error(exc.GitlabUploadError)
    def upload(self, filename, filedata=None, filepath=None, **kwargs):
        """Upload the specified file into the project.

        .. note::

            Either ``filedata`` or ``filepath`` *MUST* be specified.

        Args:
            filename (str): The name of the file being uploaded
            filedata (bytes): The raw data of the file being uploaded
            filepath (str): The path to a local file to upload (optional)

        Raises:
            GitlabConnectionError: If the server cannot be reached
            GitlabUploadError: If the file upload fails
            GitlabUploadError: If ``filedata`` and ``filepath`` are not
                specified
            GitlabUploadError: If both ``filedata`` and ``filepath`` are
                specified

        Returns:
            dict: A ``dict`` with the keys:
                * ``alt`` - The alternate text for the upload
                * ``url`` - The direct url to the uploaded file
                * ``markdown`` - Markdown for the uploaded file
        """
        if filepath is None and filedata is None:
            raise GitlabUploadError("No file contents or path specified")

        if filedata is not None and filepath is not None:
            raise GitlabUploadError("File contents and file path specified")

        if filepath is not None:
            with open(filepath, "rb") as f:
                filedata = f.read()

        url = ('/projects/%(id)s/uploads' % {
            'id': self.id,
        })
        file_info = {
            'file': (filename, filedata),
        }
        data = self.manager.gitlab.http_post(url, files=file_info)

        return {
            "alt": data['alt'],
            "url": data['url'],
            "markdown": data['markdown']
        }


class ProjectManager(CRUDMixin, RESTManager):
    _path = '/projects'
    _obj_cls = Project
    _create_attrs = (
        ('name', ),
        ('path', 'namespace_id', 'description', 'issues_enabled',
         'merge_requests_enabled', 'jobs_enabled', 'wiki_enabled',
         'snippets_enabled', 'container_registry_enabled',
         'shared_runners_enabled', 'visibility', 'import_url', 'public_jobs',
         'only_allow_merge_if_build_succeeds',
         'only_allow_merge_if_all_discussions_are_resolved', 'lfs_enabled',
         'request_access_enabled', 'printing_merge_request_link_enabled')
    )
    _update_attrs = (
        tuple(),
        ('name', 'path', 'default_branch', 'description', 'issues_enabled',
         'merge_requests_enabled', 'jobs_enabled', 'wiki_enabled',
         'snippets_enabled', 'container_registry_enabled',
         'shared_runners_enabled', 'visibility', 'import_url', 'public_jobs',
         'only_allow_merge_if_build_succeeds',
         'only_allow_merge_if_all_discussions_are_resolved', 'lfs_enabled',
         'request_access_enabled', 'printing_merge_request_link_enabled')
    )
    _list_filters = ('search', 'owned', 'starred', 'archived', 'visibility',
                     'order_by', 'sort', 'simple', 'membership', 'statistics',
                     'with_issues_enabled', 'with_merge_requests_enabled',
                     'custom_attributes')


class Runner(SaveMixin, ObjectDeleteMixin, RESTObject):
    pass


class RunnerManager(RetrieveMixin, UpdateMixin, DeleteMixin, RESTManager):
    _path = '/runners'
    _obj_cls = Runner
    _update_attrs = (tuple(), ('description', 'active', 'tag_list'))
    _list_filters = ('scope', )

    @cli.register_custom_action('RunnerManager', tuple(), ('scope', ))
    @exc.on_http_error(exc.GitlabListError)
    def all(self, scope=None, **kwargs):
        """List all the runners.

        Args:
            scope (str): The scope of runners to show, one of: specific,
                shared, active, paused, online
            all (bool): If True, return all the items, without pagination
            per_page (int): Number of items to retrieve per request
            page (int): ID of the page to return (starts with page 1)
            as_list (bool): If set to False and no pagination option is
                defined, return a generator instead of a list
            **kwargs: Extra options to send to the server (e.g. sudo)

        Raises:
            GitlabAuthenticationError: If authentication is not correct
            GitlabListError: If the server failed to perform the request

        Returns:
            list(Runner): a list of runners matching the scope.
        """
        path = '/runners/all'
        query_data = {}
        if scope is not None:
            query_data['scope'] = scope
        return self.gitlab.http_list(path, query_data, **kwargs)


class Todo(ObjectDeleteMixin, RESTObject):
    @cli.register_custom_action('Todo')
    @exc.on_http_error(exc.GitlabTodoError)
    def mark_as_done(self, **kwargs):
        """Mark the todo as done.

        Args:
            **kwargs: Extra options to send to the server (e.g. sudo)

        Raises:
            GitlabAuthenticationError: If authentication is not correct
            GitlabTodoError: If the server failed to perform the request
        """
        path = '%s/%s/mark_as_done' % (self.manager.path, self.id)
        server_data = self.manager.gitlab.http_post(path, **kwargs)
        self._update_attrs(server_data)


class TodoManager(GetFromListMixin, DeleteMixin, RESTManager):
    _path = '/todos'
    _obj_cls = Todo
    _list_filters = ('action', 'author_id', 'project_id', 'state', 'type')

    @cli.register_custom_action('TodoManager')
    @exc.on_http_error(exc.GitlabTodoError)
    def mark_all_as_done(self, **kwargs):
        """Mark all the todos as done.

        Args:
            **kwargs: Extra options to send to the server (e.g. sudo)

        Raises:
            GitlabAuthenticationError: If authentication is not correct
            GitlabTodoError: If the server failed to perform the request

        Returns:
            int: The number of todos maked done
        """
        result = self.gitlab.http_post('/todos/mark_as_done', **kwargs)
        try:
            return int(result)
        except ValueError:
            return 0<|MERGE_RESOLUTION|>--- conflicted
+++ resolved
@@ -1952,26 +1952,8 @@
         return utils.response_content(result, streamed, action, chunk_size)
 
 
-class ProjectPipelineJob(ProjectJob):
-    pass
-
-
-class ProjectPipelineJobsManager(ListMixin, RESTManager):
-    _path = '/projects/%(project_id)s/pipelines/%(pipeline_id)s/jobs'
-    _obj_cls = ProjectPipelineJob
-    _from_parent_attrs = {'project_id': 'project_id',
-                          'pipeline_id' : 'id'}
-    _list_filters = ('scope',)
-
-
 class ProjectPipeline(RESTObject):
-<<<<<<< HEAD
     _managers = (('jobs', 'ProjectPipelineJobManager'), )
-=======
-    _managers = (
-        ('jobs', 'ProjectPipelineJobsManager'),
-    )
->>>>>>> b861837b
 
     @cli.register_custom_action('ProjectPipeline')
     @exc.on_http_error(exc.GitlabPipelineCancelError)
@@ -2030,70 +2012,56 @@
         return CreateMixin.create(self, data, path=path, **kwargs)
 
 
-<<<<<<< HEAD
-class ProjectPipelineJob(ProjectJob):
-=======
 class ProjectPipelineScheduleVariable(SaveMixin, ObjectDeleteMixin, RESTObject):
     _id_attr = 'key'
 
 
-class ProjectPipelineScheduleVariableManager(CRUDMixin, RESTManager):
-    _path = '/projects/%(project_id)s/pipeline_schedules/%(pipeline_schedule_id)s/variables'
+class ProjectPipelineScheduleVariableManager(CreateMixin, UpdateMixin,
+                                             DeleteMixin, RESTManager):
+    _path = ('/projects/%(project_id)s/pipeline_schedules/'
+             '%(pipeline_schedule_id)s/variables')
     _obj_cls = ProjectPipelineScheduleVariable
     _from_parent_attrs = {'project_id': 'project_id',
                           'pipeline_schedule_id' : 'id'}
-    _create_attrs = (('pipeline_schedule_id', 'key', 'value'), tuple())
     _create_attrs = (('key', 'value'), tuple())
-
-    def list(self):
-        array = []
-        if 'variables' in self._parent._attrs:
-            for variable in self._parent._attrs['variables']:
-                schedule_variable = self._obj_cls(self, variable)
-                array.append(schedule_variable)
-        else:
-            obj = self._parent.manager.get(self._parent.id)
-            for variable in obj._attrs['variables']:
-                schedule_variable = self._obj_cls(self, variable)
-                array.append(schedule_variable)
-
-        return array
-
-
-class ProjectPipelineSchedule(RESTObject):
-    _managers = (
-        ('variables', 'ProjectPipelineScheduleVariableManager'),
-    )
-
-
-class ProjectPipelineSchedulesManager(RetrieveMixin, CreateMixin, RESTManager):
+    _update_attrs = (('key', 'value'), tuple())
+
+
+class ProjectPipelineSchedule(SaveMixin, ObjectDeleteMixin, RESTObject):
+    _managers = (('variables', 'ProjectPipelineScheduleVariableManager'),)
+
+    @cli.register_custom_action('ProjectPipelineSchedule')
+    @exc.on_http_error(exc.GitlabOwnershipError)
+    def take_ownership(self, **kwargs):
+        """Update the owner of a pipeline schedule.
+
+        Args:
+            **kwargs: Extra options to send to the server (e.g. sudo)
+
+        Raises:
+            GitlabAuthenticationError: If authentication is not correct
+            GitlabOwnershipError: If the request failed
+        """
+        path = '%s/%s/take_ownership' % (self.manager.path, self.get_id())
+        server_data = self.manager.gitlab.http_post(path, **kwargs)
+        self._update_attrs(server_data)
+
+
+class ProjectPipelineScheduleManager(CRUDMixin, RESTManager):
     _path = '/projects/%(project_id)s/pipeline_schedules'
     _obj_cls = ProjectPipelineSchedule
     _from_parent_attrs = {'project_id': 'id'}
     _create_attrs = (('description', 'ref', 'cron'),
                      ('cron_timezone', 'active'))
-
-    def create(self, data, **kwargs):
-        """Creates a new object.
-
-        Args:
-            data (dict): Parameters to send to the server to create the
-                         resource
-            **kwargs: Extra options to send to the server (e.g. sudo)
-
-        Raises:
-            GitlabAuthenticationError: If authentication is not correct
-            GitlabCreateError: If the server cannot perform the request
-
-        Returns:
-            RESTObject: A new instance of the managed object class build with
-                the data sent by the server
-        """
-        return CreateMixin.create(self, data, path=self.path, **kwargs)
+    _update_attrs = (tuple(),
+                     ('description', 'ref', 'cron', 'cron_timezone', 'active'))
 
 
 class ProjectSnippetNote(SaveMixin, ObjectDeleteMixin, RESTObject):
->>>>>>> b861837b
+    pass
+
+
+class ProjectPipelineJob(ProjectJob):
     pass
 
 
@@ -2187,8 +2155,17 @@
 
 class ProjectTrigger(SaveMixin, ObjectDeleteMixin, RESTObject):
     @cli.register_custom_action('ProjectTrigger')
+    @exc.on_http_error(exc.GitlabOwnershipError)
     def take_ownership(self, **kwargs):
-        """Update the owner of a trigger."""
+        """Update the owner of a trigger.
+
+        Args:
+            **kwargs: Extra options to send to the server (e.g. sudo)
+
+        Raises:
+            GitlabAuthenticationError: If authentication is not correct
+            GitlabOwnershipError: If the request failed
+        """
         path = '%s/%s/take_ownership' % (self.manager.path, self.get_id())
         server_data = self.manager.gitlab.http_post(path, **kwargs)
         self._update_attrs(server_data)
@@ -2404,7 +2381,7 @@
         ('pagesdomains', 'ProjectPagesDomainManager'),
         ('pipelines', 'ProjectPipelineManager'),
         ('protectedbranches', 'ProjectProtectedBranchManager'),
-        ('pipeline_schedules', 'ProjectPipelineSchedulesManager'),
+        ('pipelineschedules', 'ProjectPipelineScheduleManager'),
         ('runners', 'ProjectRunnerManager'),
         ('services', 'ProjectServiceManager'),
         ('snippets', 'ProjectSnippetManager'),
